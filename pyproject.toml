--- conflicted
+++ resolved
@@ -18,10 +18,8 @@
     "lark>=1.1.9",
     "psutil>=5.9.0",
     "regex>=2024.11.6",
-<<<<<<< HEAD
-=======
     "aiohttp>=3.11.16",
->>>>>>> c72a26cf
+    "rapidfuzz>=3.13.0",
 ]
 
 [project.scripts]
