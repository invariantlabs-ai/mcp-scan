[project]
name = "mcp-scan"
version = "0.1.6"
description = "MCP Scan tool"
readme = "README.md"
requires-python = ">=3.10"
classifiers = [
    "Programming Language :: Python :: 3",
    "Operating System :: OS Independent",
]
dependencies = [
    "mcp[cli]>=1.6.0",
    "rich>=14.0.0",
    "aiofiles>=23.1.0",
    "types-aiofiles",
    "pyjson5>=1.6.8",
    "pydantic>=2.11.2",
    "lark>=1.1.9",
    "psutil>=5.9.0",
<<<<<<< HEAD
    "invariant-ai>=0.3",
    "fastapi>=0.115.12",
    "uvicorn>=0.34.2",
    "invariant-sdk>=0.0.11",
    "pyyaml>=6.0.2",
=======
    "regex>=2024.11.6",
    "aiohttp>=3.11.16",
>>>>>>> c72a26cf
]

[project.scripts]
mcp-scan = "mcp_scan.cli:main"

[build-system]
requires = ["setuptools>=61.0", "wheel"]
build-backend = "setuptools.build_meta"

[tool.setuptools]
package-dir = {"" = "src"}
packages = ["mcp_scan"]

[project.optional-dependencies]
test = [
    "pytest>=7.4.0",
    "anyio>=4.0.0"
]
dev = [
    "shiv>=1.0.4",
]

[tool.pytest.ini_options]
testpaths = ["tests"]
python_files = "test_*.py"
python_classes = "Test*"
python_functions = "test_*"


[tool.black]
line-length = 120
target-version = ["py310"]
include = '\.pyi?$'

[tool.isort]
profile = "black"
line_length = 120<|MERGE_RESOLUTION|>--- conflicted
+++ resolved
@@ -17,16 +17,13 @@
     "pydantic>=2.11.2",
     "lark>=1.1.9",
     "psutil>=5.9.0",
-<<<<<<< HEAD
     "invariant-ai>=0.3",
     "fastapi>=0.115.12",
     "uvicorn>=0.34.2",
     "invariant-sdk>=0.0.11",
     "pyyaml>=6.0.2",
-=======
     "regex>=2024.11.6",
     "aiohttp>=3.11.16",
->>>>>>> c72a26cf
 ]
 
 [project.scripts]
@@ -43,6 +40,7 @@
 [project.optional-dependencies]
 test = [
     "pytest>=7.4.0",
+    "pytest-lazy-fixtures>=1.1.2",
     "anyio>=4.0.0"
 ]
 dev = [
