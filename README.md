--- conflicted
+++ resolved
@@ -7,11 +7,7 @@
 
 It operates in two main modes which can be used jointly or separately:
 
-<<<<<<< HEAD
-1. `mcp-scan scan` statically scans all your installed servers for malicious tool descriptions and tools (e.g. [tool poisoning attacks](https://invariantlabs.ai/blog/mcp-security-notification-tool-poisoning-attacks), cross-origin escalation, rug pull attacks).
-=======
 1. `mcp-scan scan` statically scans all your installed servers for malicious tool descriptions and tools (e.g. [tool poisoning attacks](https://invariantlabs.ai/blog/mcp-security-notification-tool-poisoning-attacks), cross-origin escalation, rug pull attacks, toxic flows).
->>>>>>> 5ea95efb
 
     [Quickstart →](#server-scanning).
 
