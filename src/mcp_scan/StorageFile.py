import asyncio
import json
import os
from datetime import datetime

import rich
import yaml  # type: ignore
from pydantic import ValidationError

<<<<<<< HEAD
from mcp_scan_server.models import GuardrailConfig

from .models import Entity, Result, ScannedEntities, ScannedEntity, entity_type_to_str
=======
from .models import Entity, ScannedEntities, ScannedEntity, entity_type_to_str, hash_entity
>>>>>>> c72a26cf
from .utils import upload_whitelist_entry


class StorageFile:
    def __init__(self, path: str):
        self.path = os.path.expanduser(path)

        # if path is a file
        self.scanned_entities: ScannedEntities = ScannedEntities({})
        self.whitelist: dict[str, str] = {}
        self.guardrails_config: GuardrailConfig = GuardrailConfig({})

        if os.path.isfile(self.path):
            rich.print(f"[bold]Legacy storage file detected at {self.path}, converting to new format[/bold]")
            # legacy format
            with open(self.path, "r") as f:
                legacy_data = json.load(f)
            if "__whitelist" in legacy_data:
                self.whitelist = legacy_data["__whitelist"]
                del legacy_data["__whitelist"]
            try:
                self.scanned_entities = ScannedEntities.model_validate(legacy_data)
            except ValidationError as e:
                rich.print(f"[bold red]Could not load legacy storage file {self.path}: {e}[/bold red]")
            os.remove(path)

        if os.path.exists(self.path) and os.path.isdir(self.path):
            scanned_entities_path = os.path.join(self.path, "scanned_entities.json")
            if os.path.exists(scanned_entities_path):
                with open(scanned_entities_path, "r") as f:
                    try:
                        self.scanned_entities = ScannedEntities.model_validate_json(f.read())
                    except ValidationError as e:
                        rich.print(
                            f"[bold red]Could not load scanned entities file {scanned_entities_path}: {e}[/bold red]"
                        )
            if os.path.exists(os.path.join(self.path, "whitelist.json")):
                with open(os.path.join(self.path, "whitelist.json"), "r") as f:
                    self.whitelist = json.load(f)

            guardrails_config_path = os.path.join(self.path, "guardrails_config.yml")
            if os.path.exists(guardrails_config_path):
                with open(guardrails_config_path, "r") as f:
                    try:
                        guardrails_config_data = yaml.safe_load(f.read()) or {}
                        self.guardrails_config = GuardrailConfig.model_validate(guardrails_config_data)
                    except yaml.YAMLError as e:
                        rich.print(
                            f"[bold red]Could not parse guardrails config file "
                            f"{guardrails_config_path}: {e}[/bold red]"
                        )
                    except ValidationError as e:
                        rich.print(
                            f"[bold red]Could not validate guardrails config file "
                            f"{guardrails_config_path}: {e}[/bold red]"
                        )

    def reset_whitelist(self) -> None:
        self.whitelist = {}
        self.save()

    def check_and_update(self, server_name: str, entity: Entity, verified: bool | None) -> tuple[bool, list[str]]:
        entity_type = entity_type_to_str(entity)
        key = f"{server_name}.{entity_type}.{entity.name}"
        hash = hash_entity(entity)
        new_data = ScannedEntity(
            hash=hash,
            type=entity_type,
            verified=verified,
            timestamp=datetime.now(),
            description=entity.description,
        )
        changed = False
        messages = []
        prev_data = None
        if key in self.scanned_entities.root:
            prev_data = self.scanned_entities.root[key]
            changed = prev_data.hash != new_data.hash
            if changed:
                messages.append(
                    f"[bold]Previous description[/bold] ({prev_data.timestamp.strftime('%d/%m/%Y, %H:%M:%S')})"
                )
                messages.append(prev_data.description)
        self.scanned_entities.root[key] = new_data
        return changed, messages

    def print_whitelist(self) -> None:
        whitelist_keys = sorted(self.whitelist.keys())
        for key in whitelist_keys:
            if "." in key:
                entity_type, name = key.split(".", 1)
            else:
                entity_type, name = "tool", key
            rich.print(entity_type, name, self.whitelist[key])
        rich.print(f"[bold]{len(whitelist_keys)} entries in whitelist[/bold]")

    def add_to_whitelist(self, entity_type: str, name: str, hash: str, base_url: str | None = None) -> None:
        key = f"{entity_type}.{name}"
        self.whitelist[key] = hash
        self.save()
        if base_url is not None:
            try:
                asyncio.run(upload_whitelist_entry(name, hash, base_url))
            except Exception:
                pass  # no logging for now, can fail silently

    def is_whitelisted(self, entity: Entity) -> bool:
        hash = hash_entity(entity)
        return hash in self.whitelist.values()

    def create_guardrails_config(self) -> str:
        """
        If the guardrails config file does not exist, create it with default values.

        Returns the path to the guardrails config file.
        """
        guardrails_config_path = os.path.join(self.path, "guardrails_config.yml")
        if not os.path.exists(guardrails_config_path):
            with open(guardrails_config_path, "w") as f:
                if self.guardrails_config is not None:
                    f.write(self.guardrails_config.model_dump_yaml())
        return guardrails_config_path

    def save(self) -> None:
        os.makedirs(self.path, exist_ok=True)
        with open(os.path.join(self.path, "scanned_entities.json"), "w") as f:
            f.write(self.scanned_entities.model_dump_json())
        with open(os.path.join(self.path, "whitelist.json"), "w") as f:
            json.dump(self.whitelist, f)
        with open(os.path.join(self.path, "guardrails_config.yml"), "w") as f:
            f.write(self.guardrails_config.model_dump_yaml())<|MERGE_RESOLUTION|>--- conflicted
+++ resolved
@@ -7,13 +7,9 @@
 import yaml  # type: ignore
 from pydantic import ValidationError
 
-<<<<<<< HEAD
 from mcp_scan_server.models import GuardrailConfig
 
-from .models import Entity, Result, ScannedEntities, ScannedEntity, entity_type_to_str
-=======
 from .models import Entity, ScannedEntities, ScannedEntity, entity_type_to_str, hash_entity
->>>>>>> c72a26cf
 from .utils import upload_whitelist_entry
 
 
