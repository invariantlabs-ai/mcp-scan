import asyncio
import logging
import os
import subprocess
from typing import AsyncContextManager  # noqa: UP035

import pyjson5
from mcp import ClientSession, StdioServerParameters
from mcp.client.sse import sse_client
from mcp.client.stdio import stdio_client

from mcp_scan.models import (
    ClaudeConfigFile,
    MCPConfig,
    ServerSignature,
    SSEServer,
    StdioServer,
    VSCodeConfigFile,
    VSCodeMCPConfig,
)

from .utils import rebalance_command_args

# Set up logger for this module
logger = logging.getLogger(__name__)


def get_client(server_config: SSEServer | StdioServer, timeout: int | None = None) -> AsyncContextManager:
    if isinstance(server_config, SSEServer):
        logger.debug("Creating SSE client with URL: %s", server_config.url)
        return sse_client(
            url=server_config.url,
            headers=server_config.headers,
            # env=server_config.env, #Not supported by MCP yet, but present in vscode
            timeout=timeout,
        )
    else:
        logger.debug("Creating stdio client")
        # handle complex configs
        command, args = rebalance_command_args(server_config.command, server_config.args)
        logger.debug("Using command: %s, args: %s", command, args)
        server_params = StdioServerParameters(
            command=command,
            args=args,
            env=server_config.env,
        )
        return stdio_client(server_params)


async def check_server(
    server_config: SSEServer | StdioServer, timeout: int, suppress_mcpserver_io: bool
) -> ServerSignature:
    logger.info("Checking server with config: %s, timeout: %s", server_config, timeout)

<<<<<<< HEAD
    async def _check_server() -> tuple[list[Prompt], list[Resource], list[Tool]]:
        logger.info("Initializing server connection")
        async with get_client(server_config, timeout) as (read, write):
=======
    def get_client(server_config: SSEServer | StdioServer, verbose: bool = False) -> AsyncContextManager:
        if isinstance(server_config, SSEServer):
            logger.debug("Creating SSE client with URL: %s", server_config.url)
            return sse_client(
                url=server_config.url,
                headers=server_config.headers,
                # env=server_config.env, #Not supported by MCP yet, but present in vscode
                timeout=timeout,
            )
        else:
            logger.debug("Creating stdio client")
            # handle complex configs
            command, args = rebalance_command_args(server_config.command, server_config.args)
            logger.debug("Using command: %s, args: %s", command, args)
            server_params = StdioServerParameters(
                command=command,
                args=args,
                env=server_config.env,
            )
            return stdio_client(server_params, errlog=subprocess.DEVNULL if not verbose else None)

    async def _check_server(verbose: bool) -> ServerSignature:
        logger.info("Initializing server connection")
        async with get_client(server_config, verbose=verbose) as (read, write):
>>>>>>> 3efc674d
            async with ClientSession(read, write) as session:
                meta = await session.initialize()
                logger.debug("Server initialized with metadata: %s", meta)
                # for see servers we need to check the announced capabilities
                prompts: list = []
                resources: list = []
                tools: list = []
                if not isinstance(server_config, SSEServer) or meta.capabilities.prompts:
                    logger.debug("Fetching prompts")
                    try:
                        prompts = (await session.list_prompts()).prompts
                        logger.debug("Found %d prompts", len(prompts))
                    except Exception:
                        logger.exception("Failed to list prompts")

                if not isinstance(server_config, SSEServer) or meta.capabilities.resources:
                    logger.debug("Fetching resources")
                    try:
                        resources = (await session.list_resources()).resources
                        logger.debug("Found %d resources", len(resources))
                    except Exception:
                        logger.exception("Failed to list resources")
                if not isinstance(server_config, SSEServer) or meta.capabilities.tools:
                    logger.debug("Fetching tools")
                    try:
                        tools = (await session.list_tools()).tools
                        logger.debug("Found %d tools", len(tools))
                    except Exception:
                        logger.exception("Failed to list tools")
                logger.info("Server check completed successfully")
                return ServerSignature(
                    metadata=meta,
                    prompts=prompts,
                    resources=resources,
                    tools=tools,
                )

    return await _check_server(verbose=not suppress_mcpserver_io)


async def check_server_with_timeout(
    server_config: SSEServer | StdioServer,
    timeout: int,
    suppress_mcpserver_io: bool,
) -> ServerSignature:
    logger.debug("Checking server with timeout: %s seconds", timeout)
    try:
        result = await asyncio.wait_for(check_server(server_config, timeout, suppress_mcpserver_io), timeout)
        logger.debug("Server check completed within timeout")
        return result
    except asyncio.TimeoutError:
        logger.exception("Server check timed out after %s seconds", timeout)
        raise


def scan_mcp_config_file(path: str) -> MCPConfig:
    logger.info("Scanning MCP config file: %s", path)
    path = os.path.expanduser(path)
    logger.debug("Expanded path: %s", path)

    def parse_and_validate(config: dict) -> MCPConfig:
        logger.debug("Parsing and validating config")
        models: list[type[MCPConfig]] = [
            ClaudeConfigFile,  # used by most clients
            VSCodeConfigFile,  # used by vscode settings.json
            VSCodeMCPConfig,  # used by vscode mcp.json
        ]
        for model in models:
            try:
                logger.debug("Trying to validate with model: %s", model.__name__)
                return model.model_validate(config)
            except Exception:
                logger.debug("Validation with %s failed", model.__name__)
        error_msg = "Could not parse config file as any of " + str([model.__name__ for model in models])
        raise Exception(error_msg)

    try:
        logger.debug("Opening config file")
        with open(path) as f:
            content = f.read()
        logger.debug("Config file read successfully")
        # use json5 to support comments as in vscode
        config = pyjson5.loads(content)
        logger.debug("Config JSON parsed successfully")
        # try to parse model
        result = parse_and_validate(config)
        logger.info("Config file parsed and validated successfully")
        return result
    except Exception:
        logger.exception("Error processing config file")
        raise<|MERGE_RESOLUTION|>--- conflicted
+++ resolved
@@ -25,7 +25,9 @@
 logger = logging.getLogger(__name__)
 
 
-def get_client(server_config: SSEServer | StdioServer, timeout: int | None = None) -> AsyncContextManager:
+def get_client(
+    server_config: SSEServer | StdioServer, timeout: int | None = None, verbose: bool = False
+) -> AsyncContextManager:
     if isinstance(server_config, SSEServer):
         logger.debug("Creating SSE client with URL: %s", server_config.url)
         return sse_client(
@@ -44,7 +46,7 @@
             args=args,
             env=server_config.env,
         )
-        return stdio_client(server_params)
+        return stdio_client(server_params, errlog=subprocess.DEVNULL if not verbose else None)
 
 
 async def check_server(
@@ -52,36 +54,9 @@
 ) -> ServerSignature:
     logger.info("Checking server with config: %s, timeout: %s", server_config, timeout)
 
-<<<<<<< HEAD
-    async def _check_server() -> tuple[list[Prompt], list[Resource], list[Tool]]:
-        logger.info("Initializing server connection")
-        async with get_client(server_config, timeout) as (read, write):
-=======
-    def get_client(server_config: SSEServer | StdioServer, verbose: bool = False) -> AsyncContextManager:
-        if isinstance(server_config, SSEServer):
-            logger.debug("Creating SSE client with URL: %s", server_config.url)
-            return sse_client(
-                url=server_config.url,
-                headers=server_config.headers,
-                # env=server_config.env, #Not supported by MCP yet, but present in vscode
-                timeout=timeout,
-            )
-        else:
-            logger.debug("Creating stdio client")
-            # handle complex configs
-            command, args = rebalance_command_args(server_config.command, server_config.args)
-            logger.debug("Using command: %s, args: %s", command, args)
-            server_params = StdioServerParameters(
-                command=command,
-                args=args,
-                env=server_config.env,
-            )
-            return stdio_client(server_params, errlog=subprocess.DEVNULL if not verbose else None)
-
     async def _check_server(verbose: bool) -> ServerSignature:
         logger.info("Initializing server connection")
-        async with get_client(server_config, verbose=verbose) as (read, write):
->>>>>>> 3efc674d
+        async with get_client(server_config, timeout=timeout, verbose=verbose) as (read, write):
             async with ClientSession(read, write) as session:
                 meta = await session.initialize()
                 logger.debug("Server initialized with metadata: %s", meta)
@@ -137,7 +112,7 @@
         raise
 
 
-def scan_mcp_config_file(path: str) -> MCPConfig:
+async def scan_mcp_config_file(path: str) -> MCPConfig:
     logger.info("Scanning MCP config file: %s", path)
     path = os.path.expanduser(path)
     logger.debug("Expanded path: %s", path)
