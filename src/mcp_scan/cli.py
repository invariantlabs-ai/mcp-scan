--- conflicted
+++ resolved
@@ -271,16 +271,12 @@
             whitelist_parser.print_help()
             sys.exit(1)
     elif args.command == "inspect":
-<<<<<<< HEAD
-        await run_scan_inspect("inspect", args)
-=======
         result = await MCPScanner(**vars(args)).inspect()
         if args.json:
             result = {r.path: r.model_dump() for r in result}
             print(json.dumps(result, indent=2))
         else:
             print_scan_result(result)
->>>>>>> 119a8057
         sys.exit(0)
     elif args.command == "whitelist":
         if args.reset:
@@ -297,9 +293,6 @@
             rich.print("[bold red]Please provide a name and hash.[/bold red]")
             sys.exit(1)
     elif args.command == "scan" or args.command is None:  # default to scan
-<<<<<<< HEAD
-        await run_scan_inspect("scan", args)
-=======
         async with MCPScanner(**vars(args)) as scanner:
             result = await scanner.scan()
         if args.json:
@@ -307,7 +300,6 @@
             print(json.dumps(result, indent=2))
         else:
             print_scan_result(result)
->>>>>>> 119a8057
         sys.exit(0)
     else:
         # This shouldn't happen due to argparse's handling
@@ -324,7 +316,7 @@
         elif mode == "inspect":
             result = await scanner.inspect()
     if args.json:
-        result = dict((r.path, r.model_dump()) for r in result)
+        result = {r.path: r.model_dump() for r in result}
         print(json.dumps(result, indent=2))
     else:
         print_scan_result(result, args.verbose)
