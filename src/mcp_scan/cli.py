import argparse
import asyncio
import json
import logging
import sys

import psutil
import rich
from invariant.__main__ import add_extra
from rich.logging import RichHandler

from mcp_scan.gateway import MCPGatewayConfig, MCPGatewayInstaller
<<<<<<< HEAD
from mcp_scan.upload import upload
=======
>>>>>>> 5ea95efb
from mcp_scan_server.server import MCPScanServer

from .MCPScanner import MCPScanner
from .paths import WELL_KNOWN_MCP_PATHS, client_shorthands_to_paths
from .printer import print_scan_result
from .StorageFile import StorageFile
from .version import version_info

# Configure logging to suppress all output by default
logging.getLogger().setLevel(logging.CRITICAL + 1)  # Higher than any standard level
# Add null handler to prevent "No handler found" warnings
logging.getLogger().addHandler(logging.NullHandler())


def setup_logging(verbose=False):
    """Configure logging based on the verbose flag."""
    if verbose:
        # Configure the root logger
        root_logger = logging.getLogger()
        # Remove any existing handlers (including the NullHandler)
        for hdlr in root_logger.handlers:
            root_logger.removeHandler(hdlr)
        logging.basicConfig(
            format="%(message)s",
            datefmt="[%X]",
            force=True,
            level=logging.DEBUG,
            handlers=[RichHandler(markup=True, rich_tracebacks=True)],
        )

        # Log that verbose mode is enabled
        root_logger.debug("Verbose mode enabled, logging initialized")


def get_invoking_name():
    try:
        parent = psutil.Process().parent()
        cmd = parent.cmdline()
        argv = sys.argv[1:]
        # remove args that are in argv from cmd
        for i in range(len(argv)):
            if cmd[-1] == argv[-i]:
                cmd = cmd[:-1]
            else:
                break
        cmd = " ".join(cmd)
    except Exception:
        cmd = "mcp-scan"
    return cmd


def str2bool(v: str) -> bool:
    return v.lower() in ("true", "1", "t", "y", "yes")


def add_common_arguments(parser):
    """Add arguments that are common to multiple commands."""
    parser.add_argument(
        "--storage-file",
        type=str,
        default="~/.mcp-scan",
        help="Path to store scan results and whitelist information",
        metavar="FILE",
    )
    parser.add_argument(
        "--base-url",
        type=str,
        default="https://mcp.invariantlabs.ai/",
        help="Base URL for the verification server",
        metavar="URL",
    )
    parser.add_argument(
        "--verbose",
        default=False,
        action="store_true",
        help="Enable detailed logging output",
    )
    parser.add_argument(
        "--print-errors",
        default=False,
        action="store_true",
        help="Show error details and tracebacks",
    )
    parser.add_argument(
        "--json",
        action="store_true",
        default=False,
        help="Output results in JSON format instead of rich text",
    )


def add_server_arguments(parser):
    """Add arguments related to MCP server connections."""
    server_group = parser.add_argument_group("MCP Server Options")
    server_group.add_argument(
        "--server-timeout",
        type=float,
        default=10,
        help="Seconds to wait before timing out server connections (default: 10)",
        metavar="SECONDS",
    )
    server_group.add_argument(
        "--suppress-mcpserver-io",
        default=True,
        type=str2bool,
        help="Suppress stdout/stderr from MCP servers (default: True)",
        metavar="BOOL",
    )
    server_group.add_argument(
        "--pretty",
        type=str,
        default="compact",
        choices=["oneline", "compact", "full", "none"],
        help="Pretty print the output (default: compact)",
    )
    server_group.add_argument(
        "--install-extras",
        nargs="+",
        default=None,
        help="Install extras for the Invariant Gateway - use 'all' or a space-separated list of extras",
        metavar="EXTRA",
    )


def add_install_arguments(parser):
    parser.add_argument(
        "files",
        type=str,
        nargs="*",
        default=WELL_KNOWN_MCP_PATHS,
        help=(
            "Different file locations to scan. "
            "This can include custom file locations as long as "
            "they are in an expected format, including Claude, "
            "Cursor or VSCode format."
        ),
    )
    parser.add_argument(
        "--project_name",
        type=str,
        default="mcp-gateway",
        help="Project name for the Invariant Gateway",
    )
    parser.add_argument(
        "--api-key",
        type=str,
        help="API key for the Invariant Gateway",
    )
    parser.add_argument(
        "--local-only",
        default=False,
        action="store_true",
        help="Prevent pushing traces to the explorer.",
    )
    parser.add_argument(
        "--gateway-dir",
        type=str,
        help="Source directory for the Invariant Gateway. Set this, if you want to install a custom gateway implementation. (default: the published package is used).",
        default=None,
    )
    parser.add_argument(
        "--mcp-scan-server-port",
        type=int,
        default=8129,
        help="MCP scan server port (default: 8129).",
        metavar="PORT",
    )


def add_uninstall_arguments(parser):
    parser.add_argument(
        "files",
        type=str,
        nargs="*",
        default=WELL_KNOWN_MCP_PATHS,
        help=(
            "Different file locations to scan. "
            "This can include custom file locations as long as "
            "they are in an expected format, including Claude, Cursor or VSCode format."
        ),
    )


def check_install_args(args):
    if args.command == "install" and not args.local_only and not args.api_key:
        # prompt for api key
        print(
            "To install mcp-scan with remote logging, you need an Invariant API key (https://explorer.invariantlabs.ai/settings).\n"
        )
        args.api_key = input("API key (or just press enter to install with --local-only): ")
        if not args.api_key:
            args.local_only = True


def install_extras(args):
    if hasattr(args, "install_extras") and args.install_extras:
        add_extra(*args.install_extras, "-y")


def main():
    # Create main parser with description
    program_name = get_invoking_name()
    parser = argparse.ArgumentParser(
        prog=program_name,
        description="MCP-scan: Security scanner for Model Context Protocol servers and tools",
        formatter_class=argparse.RawDescriptionHelpFormatter,
        epilog=(
            "Examples:\n"
            f"  {program_name}                     # Scan all known MCP configs\n"
            f"  {program_name} ~/custom/config.json # Scan a specific config file\n"
            f"  {program_name} inspect             # Just inspect tools without verification\n"
            f"  {program_name} whitelist           # View whitelisted tools\n"
            f'  {program_name} whitelist tool "add" "a1b2c3..." # Whitelist the \'add\' tool\n'
            f"  {program_name} --verbose           # Enable detailed logging output\n"
            f"  {program_name} --print-errors      # Show error details and tracebacks\n"
            f"  {program_name} --json              # Output results in JSON format\n"
        ),
    )

    # Create subparsers for commands
    subparsers = parser.add_subparsers(
        dest="command",
        title="Commands",
        description="Available commands (default: scan)",
        metavar="COMMAND",
    )

    # SCAN command
    scan_parser = subparsers.add_parser(
        "scan",
        help="Scan one or more MCP config files [default]",
        description=(
            "Scan one or more MCP configuration files for security issues. "
            "If no files are specified, well-known config locations will be checked."
        ),
    )
    scan_parser.add_argument(
        "files",
        nargs="*",
        default=WELL_KNOWN_MCP_PATHS,
        help="Path(s) to MCP config file(s). If not provided, well-known paths will be checked",
        metavar="CONFIG_FILE",
    )
    add_common_arguments(scan_parser)
    add_server_arguments(scan_parser)
    scan_parser.add_argument(
        "--checks-per-server",
        type=int,
        default=1,
        help="Number of times to check each server (default: 1)",
        metavar="NUM",
    )
    scan_parser.add_argument(
        "--full-toxic-flows",
        default=False,
        action="store_true",
        help="Show all tools in the toxic flows, by default only the first 3 are shown.",
    )
    scan_parser.add_argument(
        "--control-server",
        default=False,
        help="Upload the scan results to the provided control server URL (default: Do not upload)",
    )
    scan_parser.add_argument(
        "--push-key",
        default=False,
        help="When uploading the scan results to the provided control server URL, pass the push key (default: Do not upload)",
    )
    scan_parser.add_argument(
        "--email",
        default=None,
        help="When uploading the scan results to the provided control server URL, pass the email.",
    )
    scan_parser.add_argument(
        "--opt-out",
        default=False,
        action="store_true",
        help="Opt out of personal data collection.",
    )

    # INSPECT command
    inspect_parser = subparsers.add_parser(
        "inspect",
        help="Print descriptions of tools, prompts, and resources without verification",
        description="Inspect and display MCP tools, prompts, and resources without security verification.",
    )
    add_common_arguments(inspect_parser)
    add_server_arguments(inspect_parser)
    inspect_parser.add_argument(
        "files",
        type=str,
        nargs="*",
        default=WELL_KNOWN_MCP_PATHS,
        help="Configuration files to inspect (default: known MCP config locations)",
        metavar="CONFIG_FILE",
    )

    # WHITELIST command
    whitelist_parser = subparsers.add_parser(
        "whitelist",
        help="Manage the whitelist of approved entities",
        description=(
            "View, add, or reset whitelisted entities. Whitelisted entities bypass security checks during scans."
        ),
    )
    add_common_arguments(whitelist_parser)

    whitelist_group = whitelist_parser.add_argument_group("Whitelist Options")
    whitelist_group.add_argument(
        "--reset",
        default=False,
        action="store_true",
        help="Reset the entire whitelist",
    )
    whitelist_group.add_argument(
        "--local-only",
        default=False,
        action="store_true",
        help="Only update local whitelist, don't contribute to global whitelist",
    )

    whitelist_parser.add_argument(
        "type",
        type=str,
        choices=["tool", "prompt", "resource"],
        default="tool",
        nargs="?",
        help="Type of entity to whitelist (default: tool)",
        metavar="TYPE",
    )
    whitelist_parser.add_argument(
        "name",
        type=str,
        default=None,
        nargs="?",
        help="Name of the entity to whitelist",
        metavar="NAME",
    )
    whitelist_parser.add_argument(
        "hash",
        type=str,
        default=None,
        nargs="?",
        help="Hash of the entity to whitelist",
        metavar="HASH",
    )
    # install
    install_parser = subparsers.add_parser("install", help="Install Invariant Gateway")
    add_install_arguments(install_parser)

    # uninstall
    uninstall_parser = subparsers.add_parser("uninstall", help="Uninstall Invariant Gateway")
    add_uninstall_arguments(uninstall_parser)

    # HELP command
    help_parser = subparsers.add_parser(  # noqa: F841
        "help",
        help="Show detailed help information",
        description="Display detailed help information and examples.",
    )

    # SERVER command
    server_parser = subparsers.add_parser("server", help="Start the MCP scan server")
    server_parser.add_argument(
        "--port",
        type=int,
        default=8129,
        help="Port to run the server on (default: 8129)",
        metavar="PORT",
    )
    add_common_arguments(server_parser)
    add_server_arguments(server_parser)

    # PROXY command
    proxy_parser = subparsers.add_parser("proxy", help="Installs and proxies MCP requests, uninstalls on exit")
    proxy_parser.add_argument(
        "--port",
        type=int,
        default=8129,
        help="Port to run the server on (default: 8129)",
        metavar="PORT",
    )
    add_common_arguments(proxy_parser)
    add_server_arguments(proxy_parser)
    add_install_arguments(proxy_parser)

    # Parse arguments (default to 'scan' if no command provided)
    args = parser.parse_args(["scan"] if len(sys.argv) == 1 else None)

    # postprocess the files argument (if shorthands are used)
    if hasattr(args, "files") and args.files is None:
        args.files = client_shorthands_to_paths(args.files)

    # Display version banner
    if not (hasattr(args, "json") and args.json):
        rich.print(f"[bold blue]Invariant MCP-scan v{version_info}[/bold blue]\n")

    async def install():
        try:
            check_install_args(args)
        except argparse.ArgumentError as e:
            parser.error(e)

        invariant_api_url = (
            f"http://localhost:{args.mcp_scan_server_port}" if args.local_only else "https://explorer.invariantlabs.ai"
        )
        installer = MCPGatewayInstaller(paths=args.files, invariant_api_url=invariant_api_url)
        await installer.install(
            gateway_config=MCPGatewayConfig(
                project_name=args.project_name,
                push_explorer=True,
                api_key=args.api_key or "",
                source_dir=args.gateway_dir,
            ),
            verbose=True,
        )

    async def uninstall():
        installer = MCPGatewayInstaller(paths=args.files)
        await installer.uninstall(verbose=True)

    def server(on_exit=None):
        sf = StorageFile(args.storage_file)
        guardrails_config_path = sf.create_guardrails_config()
        mcp_scan_server = MCPScanServer(
            port=args.port, config_file_path=guardrails_config_path, on_exit=on_exit, pretty=args.pretty
        )
        mcp_scan_server.run()

    # Set up logging if verbose flag is enabled
    do_log = hasattr(args, "verbose") and args.verbose
    setup_logging(do_log)

    # Handle commands
    if args.command == "help":
        parser.print_help()
        sys.exit(0)
    elif args.command == "whitelist":
        sf = StorageFile(args.storage_file)
        if args.reset:
            sf.reset_whitelist()
            rich.print("[bold]Whitelist reset[/bold]")
            sys.exit(0)
        elif all(x is None for x in [args.type, args.name, args.hash]):  # no args
            sf.print_whitelist()
            sys.exit(0)
        elif all(x is not None for x in [args.type, args.name, args.hash]):
            sf.add_to_whitelist(
                args.type,
                args.name,
                args.hash,
                base_url=args.base_url if not args.local_only else None,
            )
            sf.print_whitelist()
            sys.exit(0)
        else:
            rich.print("[bold red]Please provide all three parameters: type, name, and hash.[/bold red]")
            whitelist_parser.print_help()
            sys.exit(1)
    elif args.command == "inspect":
        asyncio.run(run_scan_inspect(mode="inspect", args=args))
        sys.exit(0)
    elif args.command == "install":
        asyncio.run(install())
        sys.exit(0)
    elif args.command == "uninstall":
        asyncio.run(uninstall())
        sys.exit(0)
    elif args.command == "scan" or args.command is None:  # default to scan
        asyncio.run(run_scan_inspect(args=args))
        sys.exit(0)
    elif args.command == "server":
        install_extras(args)
        server()
        sys.exit(0)
    elif args.command == "proxy":
        args.local_only = True
        install_extras(args)
        asyncio.run(install())
        print("[Proxy installed, you may need to restart/reload your MCP clients to use it]")
        server(on_exit=uninstall)
        sys.exit(0)
    else:
        # This shouldn't happen due to argparse's handling
        rich.print(f"[bold red]Unknown command: {args.command}[/bold red]")
        parser.print_help()
        sys.exit(1)


async def run_scan_inspect(mode="scan", args=None):
    async with MCPScanner(**vars(args)) as scanner:
        # scanner.hook('path_scanned', print_path_scanned)
        if mode == "scan":
            result = await scanner.scan()
        elif mode == "inspect":
            result = await scanner.inspect()
<<<<<<< HEAD

    # upload scan result to control server if specified
    if args.control_server and args.push_key:
        await upload(result, args.control_server, args.push_key, args.email, args.opt_out)

=======
        else:
            raise ValueError(f"Unknown mode: {mode}, expected 'scan' or 'inspect'")
>>>>>>> 5ea95efb
    if args.json:
        result = {r.path: r.model_dump() for r in result}
        print(json.dumps(result, indent=2))
        print(args)
    else:
        print_scan_result(result, args.print_errors, args.full_toxic_flows)


if __name__ == "__main__":
    main()<|MERGE_RESOLUTION|>--- conflicted
+++ resolved
@@ -10,10 +10,7 @@
 from rich.logging import RichHandler
 
 from mcp_scan.gateway import MCPGatewayConfig, MCPGatewayInstaller
-<<<<<<< HEAD
 from mcp_scan.upload import upload
-=======
->>>>>>> 5ea95efb
 from mcp_scan_server.server import MCPScanServer
 
 from .MCPScanner import MCPScanner
@@ -271,6 +268,33 @@
         default=False,
         action="store_true",
         help="Show all tools in the toxic flows, by default only the first 3 are shown.",
+    )
+    scan_parser.add_argument(
+        "--local-only",
+        default=False,
+        action="store_true",
+        help="Only run verification locally. Does not run all checks, results will be less accurate.",
+    )
+    scan_parser.add_argument(
+        "--control-server",
+        default=False,
+        help="Upload the scan results to the provided control server URL (default: Do not upload)",
+    )
+    scan_parser.add_argument(
+        "--push-key",
+        default=False,
+        help="When uploading the scan results to the provided control server URL, pass the push key (default: Do not upload)",
+    )
+    scan_parser.add_argument(
+        "--email",
+        default=None,
+        help="When uploading the scan results to the provided control server URL, pass the email.",
+    )
+    scan_parser.add_argument(
+        "--opt-out",
+        default=False,
+        action="store_true",
+        help="Opt out of personal data collection.",
     )
     scan_parser.add_argument(
         "--control-server",
@@ -510,16 +534,13 @@
             result = await scanner.scan()
         elif mode == "inspect":
             result = await scanner.inspect()
-<<<<<<< HEAD
-
-    # upload scan result to control server if specified
-    if args.control_server and args.push_key:
-        await upload(result, args.control_server, args.push_key, args.email, args.opt_out)
-
-=======
         else:
             raise ValueError(f"Unknown mode: {mode}, expected 'scan' or 'inspect'")
->>>>>>> 5ea95efb
+
+    # upload scan result to control server if specified
+    if args.control_server and args.push_key and args.email:
+        await upload(result, args.control_server, args.push_key, args.email, args.opt_out)
+
     if args.json:
         result = {r.path: r.model_dump() for r in result}
         print(json.dumps(result, indent=2))
