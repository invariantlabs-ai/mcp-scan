import argparse
import json
import logging
import sys

import psutil
import rich
from rich.logging import RichHandler

<<<<<<< HEAD
from mcp_scan.gateway import MCPGatewayConfig, MCPGatewayInstaller
from mcp_scan_server.server import MCPScanServer

from .MCPScanner import MCPScanner
from .printer import print_scan_result
from .StorageFile import StorageFile
from .version import version_info
from .paths import WELL_KNOWN_MCP_PATHS, client_shorthands_to_paths
=======
from mcp_scan.MCPScanner import MCPScanner
from mcp_scan.printer import print_scan_result
from mcp_scan.StorageFile import StorageFile
from mcp_scan.version import version_info

# Configure logging to suppress all output by default
logging.getLogger().setLevel(logging.CRITICAL + 1)  # Higher than any standard level
# Add null handler to prevent "No handler found" warnings
logging.getLogger().addHandler(logging.NullHandler())


def setup_logging(verbose=False):
    """Configure logging based on the verbose flag."""
    if verbose:
        # Configure the root logger
        root_logger = logging.getLogger()
        # Remove any existing handlers (including the NullHandler)
        for hdlr in root_logger.handlers:
            root_logger.removeHandler(hdlr)
        logging.basicConfig(
            format="%(message)s",
            datefmt="[%X]",
            force=True,
            level=logging.DEBUG,
            handlers=[RichHandler(markup=True, rich_tracebacks=True)],
        )

        # Log that verbose mode is enabled
        root_logger.debug("Verbose mode enabled, logging initialized")
>>>>>>> 9924a6ac


def get_invoking_name():
    try:
        parent = psutil.Process().parent()
        cmd = parent.cmdline()
        argv = sys.argv[1:]
        # remove args that are in argv from cmd
        for i in range(len(argv)):
            if cmd[-1] == argv[-i]:
                cmd = cmd[:-1]
            else:
                break
        cmd = " ".join(cmd)
    except Exception:
        cmd = "mcp-scan"
    return cmd


def str2bool(v: str) -> bool:
    return v.lower() in ("true", "1", "t", "y", "yes")

def add_common_arguments(parser):
    """Add arguments that are common to multiple commands."""
    parser.add_argument(
        "--storage-file",
        type=str,
        default="~/.mcp-scan",
        help="Path to store scan results and whitelist information",
        metavar="FILE",
    )
    parser.add_argument(
        "--base-url",
        type=str,
        default="https://mcp.invariantlabs.ai/",
        help="Base URL for the verification server",
        metavar="URL",
    )
    parser.add_argument(
        "--verbose",
        default=False,
        action="store_true",
        help="Enable detailed logging output",
    )
    parser.add_argument(
        "--print-errors",
        default=False,
        action="store_true",
        help="Show error details and tracebacks",
    )
    parser.add_argument(
        "--json",
        action="store_true",
        default=False,
        help="Output results in JSON format instead of rich text",
    )


def add_server_arguments(parser):
    """Add arguments related to MCP server connections."""
    server_group = parser.add_argument_group("MCP Server Options")
    server_group.add_argument(
        "--server-timeout",
        type=float,
        default=10,
        help="Seconds to wait before timing out server connections (default: 10)",
        metavar="SECONDS",
    )
    server_group.add_argument(
        "--suppress-mcpserver-io",
        default=True,
        type=str2bool,
        help="Suppress stdout/stderr from MCP servers (default: True)",
        metavar="BOOL",
    )
    server_group.add_argument(
        "--pretty",
        type=str,
        default="oneline",
        choices=["oneline", "compact", "full"],
        help="Pretty print the output (default: compact)",
    )


def add_install_arguments(parser):
    parser.add_argument(
        "files",
        type=str,
        nargs="*",
        default=WELL_KNOWN_MCP_PATHS,
        help=(
            "Different file locations to scan. "
            "This can include custom file locations as long as "
            "they are in an expected format, including Claude, "
            "Cursor or VSCode format."
        ),
    )
    parser.add_argument(
        "--project_name",
        type=str,
        default="mcp-gateway",
        help="Project name for the Invariant Gateway",
    )
    parser.add_argument(
        "--api-key",
        type=str,
        help="API key for the Invariant Gateway",
    )
    parser.add_argument(
        "--local-only",
        default=False,
        action="store_true",
        help="Prevent pushing traces to the explorer.",
    )
    parser.add_argument(
        "--gateway-dir",
        type=str,
        help="Source directory for the Invariant Gateway. Set this, if you want to install a custom gateway implementation. (default: the published package is used).",
        default=None,
    )
    parser.add_argument(
        "--mcp-scan-server-port",
        type=int,
        default=8000,
        help="MCP scan server port (default: 8000).",
        metavar="PORT",
    )


def add_uninstall_arguments(parser):
    parser.add_argument(
        "files",
        type=str,
        nargs="*",
        default=WELL_KNOWN_MCP_PATHS,
        help=(
            "Different file locations to scan. "
            "This can include custom file locations as long as "
            "they are in an expected format, including Claude, Cursor or VSCode format."
        ),
    )


def check_install_args(args):
    if args.command == "install" and not args.local_only and not args.api_key:
        # prompt for api key
        print("To install mcp-scan with remote logging, you need an Invariant API key (https://explorer.invariantlabs.ai/settings).\n")
        args.api_key = input("API key (or just press enter to install with --local-only): ")
        if not args.api_key:
            args.local_only = True
        
        # raise argparse.ArgumentError(
        #     None, "argument --api-key is required when --local-only is not set"
        # )


def main():
    # Create main parser with description
    program_name = get_invoking_name()
    parser = argparse.ArgumentParser(
        prog=program_name,
        description="MCP-scan: Security scanner for Model Context Protocol servers and tools",
        formatter_class=argparse.RawDescriptionHelpFormatter,
        epilog=(
            "Examples:\n"
            f"  {program_name}                     # Scan all known MCP configs\n"
            f"  {program_name} ~/custom/config.json # Scan a specific config file\n"
            f"  {program_name} inspect             # Just inspect tools without verification\n"
            f"  {program_name} whitelist           # View whitelisted tools\n"
            f'  {program_name} whitelist tool "add" "a1b2c3..." # Whitelist the \'add\' tool\n'
            f"  {program_name} --verbose           # Enable detailed logging output\n"
            f"  {program_name} --print-errors      # Show error details and tracebacks\n"
            f"  {program_name} --json              # Output results in JSON format\n"
        ),
    )

    # Create subparsers for commands
    subparsers = parser.add_subparsers(
        dest="command",
        title="Commands",
        description="Available commands (default: scan)",
        metavar="COMMAND",
    )

    # SCAN command
    scan_parser = subparsers.add_parser(
        "scan",
        help="Scan one or more MCP config files [default]",
        description=(
            "Scan one or more MCP configuration files for security issues. "
            "If no files are specified, well-known config locations will be checked."
        ),
    )
    scan_parser.add_argument(
        "files",
        nargs="*",
        default=WELL_KNOWN_MCP_PATHS,
        help="Path(s) to MCP config file(s). If not provided, well-known paths will be checked",
        metavar="CONFIG_FILE",
    )
    add_common_arguments(scan_parser)
    add_server_arguments(scan_parser)
    scan_parser.add_argument(
        "--checks-per-server",
        type=int,
        default=1,
        help="Number of times to check each server (default: 1)",
        metavar="NUM",
    )

    # INSPECT command
    inspect_parser = subparsers.add_parser(
        "inspect",
        help="Print descriptions of tools, prompts, and resources without verification",
        description="Inspect and display MCP tools, prompts, and resources without security verification.",
    )
    add_common_arguments(inspect_parser)
    add_server_arguments(inspect_parser)
    inspect_parser.add_argument(
        "files",
        type=str,
        nargs="*",
        default=WELL_KNOWN_MCP_PATHS,
        help="Configuration files to inspect (default: known MCP config locations)",
        metavar="CONFIG_FILE",
    )

    # WHITELIST command
    whitelist_parser = subparsers.add_parser(
        "whitelist",
        help="Manage the whitelist of approved entities",
        description=(
<<<<<<< HEAD
            "View, add, or reset whitelisted entities. "
            "Whitelisted entities bypass security checks during scans."
=======
            "View, add, or reset whitelisted entities. Whitelisted entities bypass security checks during scans."
>>>>>>> 9924a6ac
        ),
    )
    add_common_arguments(whitelist_parser)

    whitelist_group = whitelist_parser.add_argument_group("Whitelist Options")
    whitelist_group.add_argument(
        "--reset",
        default=False,
        action="store_true",
        help="Reset the entire whitelist",
    )
    whitelist_group.add_argument(
        "--local-only",
        default=False,
        action="store_true",
        help="Only update local whitelist, don't contribute to global whitelist",
    )

    whitelist_parser.add_argument(
        "type",
        type=str,
        choices=["tool", "prompt", "resource"],
        default="tool",
        nargs="?",
        help="Type of entity to whitelist (default: tool)",
        metavar="TYPE",
    )
    whitelist_parser.add_argument(
        "name",
        type=str,
        default=None,
        nargs="?",
        help="Name of the entity to whitelist",
        metavar="NAME",
    )
    whitelist_parser.add_argument(
        "hash",
        type=str,
        default=None,
        nargs="?",
        help="Hash of the entity to whitelist",
        metavar="HASH",
    )
    # install
    install_parser = subparsers.add_parser("install", help="Install Invariant Gateway")
    add_install_arguments(install_parser)

    # uninstall
    uninstall_parser = subparsers.add_parser(
        "uninstall", help="Uninstall Invariant Gateway"
    )
    add_uninstall_arguments(uninstall_parser)

    # HELP command
    help_parser = subparsers.add_parser(  # noqa: F841
        "help",
        help="Show detailed help information",
        description="Display detailed help information and examples.",
    )

    # SERVER command
    server_parser = subparsers.add_parser("server", help="Start the MCP scan server")
    server_parser.add_argument(
        "--port",
        type=int,
        default=8000,
        help="Port to run the server on (default: 8000)",
        metavar="PORT",
    )
    add_common_arguments(server_parser)

    # PROXY command
    proxy_parser = subparsers.add_parser(
        "proxy", help="Installs and proxies MCP requests, uninstalls on exit"
    )
    proxy_parser.add_argument(
        "--port",
        type=int,
        default=8000,
        help="Port to run the server on (default: 8000)",
        metavar="PORT",
    )
    add_common_arguments(proxy_parser)
    add_server_arguments(proxy_parser)
    add_install_arguments(proxy_parser)

    # Parse arguments (default to 'scan' if no command provided)
    args = parser.parse_args(["scan"] if len(sys.argv) == 1 else None)
    
    # postprocess the files argument (if shorthands are used)
    args.files = client_shorthands_to_paths(args.files)

    # Display version banner
    if not (hasattr(args, "json") and args.json):
        rich.print(f"[bold blue]Invariant MCP-scan v{version_info}[/bold blue]\n")

<<<<<<< HEAD
    def install():
        try:
            check_install_args(args)
        except argparse.ArgumentError as e:
            parser.error(e)

        invariant_api_url = (
            f"http://localhost:{args.mcp_scan_server_port}"
            if args.local_only
            else "https://explorer.invariantlabs.ai"
        )
        installer = MCPGatewayInstaller(
            paths=args.files, invariant_api_url=invariant_api_url
        )
        installer.install(
            gateway_config=MCPGatewayConfig(
                project_name=args.project_name,
                push_explorer=True,
                api_key=args.api_key or "",
                source_dir=args.gateway_dir,
            ),
            verbose=True,
        )

    def uninstall():
        installer = MCPGatewayInstaller(paths=args.files)
        installer.uninstall(verbose=True)

    def server(on_exit=None):
        sf = StorageFile(args.storage_file)
        guardrails_config_path = sf.create_guardrails_config()
        mcp_scan_server = MCPScanServer(
            port=args.port, 
            config_file_path=guardrails_config_path,
            on_exit=on_exit,
            pretty=args.pretty
        )
        mcp_scan_server.run()
=======
    # Set up logging if verbose flag is enabled
    setup_logging(args.verbose or False)
>>>>>>> 9924a6ac

    # Handle commands
    if args.command == "help":
        parser.print_help()
        sys.exit(0)
    elif args.command == "whitelist":
        sf = StorageFile(args.storage_file)
        if args.reset:
            sf.reset_whitelist()
            rich.print("[bold]Whitelist reset[/bold]")
            sys.exit(0)
<<<<<<< HEAD
        elif all(
            map(lambda x: x is None, [args.type, args.name, args.hash])
        ):  # no args
=======
        elif all(x is None for x in [args.type, args.name, args.hash]):  # no args
>>>>>>> 9924a6ac
            sf.print_whitelist()
            sys.exit(0)
        elif all(x is not None for x in [args.type, args.name, args.hash]):
            sf.add_to_whitelist(
                args.type,
                args.name,
                args.hash,
                base_url=args.base_url if not args.local_only else None,
            )
            sf.print_whitelist()
            sys.exit(0)
        else:
            rich.print(
                "[bold red]Please provide all three parameters: type, name, and hash.[/bold red]"
            )
            whitelist_parser.print_help()
            sys.exit(1)
    elif args.command == "inspect":
<<<<<<< HEAD
        asyncio.run(run_scan_inspect(mode="inspect", args=args))
        sys.exit(0)
    elif args.command == "install":
        install()
        sys.exit(0)
    elif args.command == "uninstall":
        uninstall()
=======
        await run_scan_inspect(mode="inspect", args=args)
>>>>>>> 9924a6ac
        sys.exit(0)
    elif args.command == "whitelist":
        if args.reset:
            MCPScanner(**vars(args)).reset_whitelist()
            sys.exit(0)
        elif all(x is None for x in [args.name, args.hash]):  # no args
            MCPScanner(**vars(args)).print_whitelist()
            sys.exit(0)
        elif all(x is not None for x in [args.name, args.hash]):
            MCPScanner(**vars(args)).whitelist(args.name, args.hash, args.local_only)
            MCPScanner(**vars(args)).print_whitelist()
            sys.exit(0)
        else:
            rich.print("[bold red]Please provide a name and hash.[/bold red]")
            sys.exit(1)
    elif args.command == "scan" or args.command is None:  # default to scan
<<<<<<< HEAD
        asyncio.run(run_scan_inspect(args=args))
        sys.exit(0)
    elif args.command == "server":
        server()
=======
        await run_scan_inspect(args=args)
>>>>>>> 9924a6ac
        sys.exit(0)
    elif args.command == "proxy":
        args.local_only = True
        install()
        print("[Proxy installed, you may need to restart/reload your MCP clients to use it]")
        server(on_exit=uninstall)
    else:
        # This shouldn't happen due to argparse's handling
        rich.print(f"[bold red]Unknown command: {args.command}[/bold red]")
        parser.print_help()
        sys.exit(1)


async def run_scan_inspect(mode="scan", args=None):
    async with MCPScanner(**vars(args)) as scanner:
        # scanner.hook('path_scanned', print_path_scanned)
        if mode == "scan":
            result = await scanner.scan()
        elif mode == "inspect":
            result = await scanner.inspect()
    if args.json:
<<<<<<< HEAD
        result = dict((r.path, r.model_dump()) for r in result)
        print(json.dumps(result, indent=2))
    else:
        print_scan_result(result)


if __name__ == "__main__":
    main()
=======
        result = {r.path: r.model_dump() for r in result}
        print(json.dumps(result, indent=2))
    else:
        print_scan_result(result, args.print_errors)
>>>>>>> 9924a6ac
<|MERGE_RESOLUTION|>--- conflicted
+++ resolved
@@ -4,10 +4,10 @@
 import sys
 
 import psutil
+import asyncio
 import rich
 from rich.logging import RichHandler
 
-<<<<<<< HEAD
 from mcp_scan.gateway import MCPGatewayConfig, MCPGatewayInstaller
 from mcp_scan_server.server import MCPScanServer
 
@@ -16,11 +16,7 @@
 from .StorageFile import StorageFile
 from .version import version_info
 from .paths import WELL_KNOWN_MCP_PATHS, client_shorthands_to_paths
-=======
-from mcp_scan.MCPScanner import MCPScanner
-from mcp_scan.printer import print_scan_result
-from mcp_scan.StorageFile import StorageFile
-from mcp_scan.version import version_info
+
 
 # Configure logging to suppress all output by default
 logging.getLogger().setLevel(logging.CRITICAL + 1)  # Higher than any standard level
@@ -46,7 +42,6 @@
 
         # Log that verbose mode is enabled
         root_logger.debug("Verbose mode enabled, logging initialized")
->>>>>>> 9924a6ac
 
 
 def get_invoking_name():
@@ -279,12 +274,8 @@
         "whitelist",
         help="Manage the whitelist of approved entities",
         description=(
-<<<<<<< HEAD
             "View, add, or reset whitelisted entities. "
             "Whitelisted entities bypass security checks during scans."
-=======
-            "View, add, or reset whitelisted entities. Whitelisted entities bypass security checks during scans."
->>>>>>> 9924a6ac
         ),
     )
     add_common_arguments(whitelist_parser)
@@ -381,7 +372,6 @@
     if not (hasattr(args, "json") and args.json):
         rich.print(f"[bold blue]Invariant MCP-scan v{version_info}[/bold blue]\n")
 
-<<<<<<< HEAD
     def install():
         try:
             check_install_args(args)
@@ -420,10 +410,9 @@
             pretty=args.pretty
         )
         mcp_scan_server.run()
-=======
+    
     # Set up logging if verbose flag is enabled
     setup_logging(args.verbose or False)
->>>>>>> 9924a6ac
 
     # Handle commands
     if args.command == "help":
@@ -435,13 +424,9 @@
             sf.reset_whitelist()
             rich.print("[bold]Whitelist reset[/bold]")
             sys.exit(0)
-<<<<<<< HEAD
         elif all(
             map(lambda x: x is None, [args.type, args.name, args.hash])
         ):  # no args
-=======
-        elif all(x is None for x in [args.type, args.name, args.hash]):  # no args
->>>>>>> 9924a6ac
             sf.print_whitelist()
             sys.exit(0)
         elif all(x is not None for x in [args.type, args.name, args.hash]):
@@ -460,7 +445,6 @@
             whitelist_parser.print_help()
             sys.exit(1)
     elif args.command == "inspect":
-<<<<<<< HEAD
         asyncio.run(run_scan_inspect(mode="inspect", args=args))
         sys.exit(0)
     elif args.command == "install":
@@ -468,9 +452,6 @@
         sys.exit(0)
     elif args.command == "uninstall":
         uninstall()
-=======
-        await run_scan_inspect(mode="inspect", args=args)
->>>>>>> 9924a6ac
         sys.exit(0)
     elif args.command == "whitelist":
         if args.reset:
@@ -487,14 +468,10 @@
             rich.print("[bold red]Please provide a name and hash.[/bold red]")
             sys.exit(1)
     elif args.command == "scan" or args.command is None:  # default to scan
-<<<<<<< HEAD
         asyncio.run(run_scan_inspect(args=args))
         sys.exit(0)
     elif args.command == "server":
         server()
-=======
-        await run_scan_inspect(args=args)
->>>>>>> 9924a6ac
         sys.exit(0)
     elif args.command == "proxy":
         args.local_only = True
@@ -516,7 +493,6 @@
         elif mode == "inspect":
             result = await scanner.inspect()
     if args.json:
-<<<<<<< HEAD
         result = dict((r.path, r.model_dump()) for r in result)
         print(json.dumps(result, indent=2))
     else:
@@ -524,10 +500,4 @@
 
 
 if __name__ == "__main__":
-    main()
-=======
-        result = {r.path: r.model_dump() for r in result}
-        print(json.dumps(result, indent=2))
-    else:
-        print_scan_result(result, args.print_errors)
->>>>>>> 9924a6ac
+    main()