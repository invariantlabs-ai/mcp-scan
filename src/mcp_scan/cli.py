import argparse
import asyncio
import json
import logging
import sys
import os

import psutil
import rich
from invariant.__main__ import add_extra
from rich.logging import RichHandler

from mcp_scan.gateway import MCPGatewayConfig, MCPGatewayInstaller
from mcp_scan.upload import upload
from mcp_scan_server.server import MCPScanServer


from .MCPScanner import MCPScanner
from .well_known_clients import WELL_KNOWN_MCP_PATHS, client_shorthands_to_paths
from .printer import print_scan_result
from .Storage import Storage
from .version import version_info
from .utils import parse_headers

# Configure logging to suppress all output by default
logging.getLogger().setLevel(logging.CRITICAL + 1)  # Higher than any standard level
# Add null handler to prevent "No handler found" warnings
logging.getLogger().addHandler(logging.NullHandler())


def setup_logging(verbose=False, log_to_stderr=False):
    """Configure logging based on the verbose flag."""
    if verbose:
        # Configure the root logger
        root_logger = logging.getLogger()
        # Remove any existing handlers (including the NullHandler)
        for hdlr in root_logger.handlers:
            root_logger.removeHandler(hdlr)
        if log_to_stderr:
            # stderr logging
            stderr_console = rich.console.Console(stderr=True)
            logging.basicConfig(
                format="%(message)s",
                datefmt="[%X]",
                force=True,
                level=logging.DEBUG,
                handlers=[RichHandler(markup=True, rich_tracebacks=True, console=stderr_console)],
            )
            root_logger.debug("Verbose mode enabled, logging initialized to stderr")
        else: # stdout logging
            logging.basicConfig(
                format="%(message)s",
                datefmt="[%X]",
                force=True,
                level=logging.DEBUG,
                handlers=[RichHandler(markup=True, rich_tracebacks=True)],
            )
            root_logger.debug("Logging initialized to stdout")
        root_logger.debug("Logging initialized")


def get_invoking_name():
    try:
        parent = psutil.Process().parent()
        cmd = parent.cmdline()
        argv = sys.argv[1:]
        # remove args that are in argv from cmd
        for i in range(len(argv)):
            if cmd[-1] == argv[-i]:
                cmd = cmd[:-1]
            else:
                break
        cmd = " ".join(cmd)
    except Exception:
        cmd = "mcp-scan"
    return cmd


def str2bool(v: str) -> bool:
    return v.lower() in ("true", "1", "t", "y", "yes")


def parse_control_servers(argv):
    """
    Parse control server arguments from sys.argv.
    Returns a list of control server configurations, where each config is a dict with:
    - url: the control server URL
    - headers: list of additional headers
    - identifier: the control identifier (or None)
    - opt_out: boolean indicating if opt-out is enabled
    """
    control_servers = []
    current_server = None
    
    i = 0
    while i < len(argv):
        arg = argv[i]
        
        if arg == "--control-server":
            # Save previous server if exists
            if current_server is not None:
                control_servers.append(current_server)
            
            # Start new server config
            if i + 1 < len(argv) and not argv[i + 1].startswith("--"):
                current_server = {
                    "url": argv[i + 1],
                    "headers": [],
                    "identifier": None,
                    "opt_out": False,
                }
                i += 1  # Skip the URL value
            else:
                current_server = None
        
        elif current_server is not None:
            if arg == "--control-server-H":
                if i + 1 < len(argv) and not argv[i + 1].startswith("--"):
                    current_server["headers"].append(argv[i + 1])
                    i += 1
            
            elif arg == "--control-identifier":
                if i + 1 < len(argv) and not argv[i + 1].startswith("--"):
                    current_server["identifier"] = argv[i + 1]
                    i += 1
            
            elif arg == "--opt-out":
                current_server["opt_out"] = True
        
        i += 1
    
    # Don't forget the last server
    if current_server is not None:
        control_servers.append(current_server)
    
    return control_servers


def add_common_arguments(parser):
    """Add arguments that are common to multiple commands."""
    parser.add_argument(
        "--storage-file",
        type=str,
        default="~/.mcp-scan",
        help="Path to store scan results and whitelist information",
        metavar="FILE",
    )
    parser.add_argument(
        "--base-url",
        type=str,
        default="https://mcp.invariantlabs.ai/",
        help="Base URL for the verification server",
        metavar="URL",
    )
    parser.add_argument(
        "--verification-H",
        action="append",
        help="Additional headers for the verification server",
    )

    parser.add_argument(
        "--verbose",
        default=False,
        action="store_true",
        help="Enable detailed logging output",
    )
    parser.add_argument(
        "--print-errors",
        default=False,
        action="store_true",
        help="Show error details and tracebacks",
    )
    parser.add_argument(
        "--json",
        action="store_true",
        default=False,
        help="Output results in JSON format instead of rich text",
    )


def add_server_arguments(parser):
    """Add arguments related to MCP server connections."""
    server_group = parser.add_argument_group("MCP Server Options")
    server_group.add_argument(
        "--server-timeout",
        type=float,
        default=10,
        help="Seconds to wait before timing out server connections (default: 10)",
        metavar="SECONDS",
    )
    server_group.add_argument(
        "--suppress-mcpserver-io",
        default=True,
        type=str2bool,
        help="Suppress stdout/stderr from MCP servers (default: True)",
        metavar="BOOL",
    )
    server_group.add_argument(
        "--pretty",
        type=str,
        default="compact",
        choices=["oneline", "compact", "full", "none"],
        help="Pretty print the output (default: compact)",
    )
    server_group.add_argument(
        "--install-extras",
        nargs="+",
        default=None,
        help="Install extras for the Invariant Gateway - use 'all' or a space-separated list of extras",
        metavar="EXTRA",
    )


def add_install_arguments(parser):
    parser.add_argument(
        "files",
        type=str,
        nargs="*",
        default=WELL_KNOWN_MCP_PATHS,
        help=(
            "Different file locations to scan. "
            "This can include custom file locations as long as "
            "they are in an expected format, including Claude, "
            "Cursor or VSCode format."
        ),
    )
    parser.add_argument(
        "--project_name",
        type=str,
        default="mcp-gateway",
        help="Project name for the Invariant Gateway",
    )
    parser.add_argument(
        "--api-key",
        type=str,
        help="API key for the Invariant Gateway",
    )
    parser.add_argument(
        "--local-only",
        default=False,
        action="store_true",
        help="Prevent pushing traces to the explorer.",
    )
    parser.add_argument(
        "--gateway-dir",
        type=str,
        help="Source directory for the Invariant Gateway. Set this, if you want to install a custom gateway implementation. (default: the published package is used).",
        default=None,
    )
    parser.add_argument(
        "--mcp-scan-server-port",
        type=int,
        default=8129,
        help="MCP scan server port (default: 8129).",
        metavar="PORT",
    )

def add_scan_arguments(scan_parser):
    scan_parser.add_argument(
        "--checks-per-server",
        type=int,
        default=1,
        help="Number of times to check each server (default: 1)",
        metavar="NUM",
    )
    scan_parser.add_argument(
        "--full-toxic-flows",
        default=False,
        action="store_true",
        help="Show all tools in the toxic flows, by default only the first 3 are shown.",
    )
    scan_parser.add_argument(
        "--control-server",
        action="append",
        help="Upload the scan results to the provided control server URL. Can be specified multiple times for multiple control servers.",
    )
    scan_parser.add_argument(
        "--control-server-H",
        action="append",
        help="Additional headers for the preceding control server",
    )
    scan_parser.add_argument(
        "--control-identifier",
        action="append",
        help="Non-anonymous identifier used to identify the user to the preceding control server, e.g. email or serial number",
    )
    scan_parser.add_argument(
        "--opt-out",
        action="append_const",
        const=True,
        help="Opts out of sending a unique user identifier with every scan to the preceding control server.",
    )
    scan_parser.add_argument(
        "--include-built-in",
        default=False,
        action="store_true",
        help="Also include built-in IDE tools.",
    )


def add_uninstall_arguments(parser):
    parser.add_argument(
        "files",
        type=str,
        nargs="*",
        default=WELL_KNOWN_MCP_PATHS,
        help=(
            "Different file locations to scan. "
            "This can include custom file locations as long as "
            "they are in an expected format, including Claude, Cursor or VSCode format."
        ),
    )


def check_install_args(args):
    if args.command == "install" and not args.local_only and not args.api_key:
        # prompt for api key
        print(
            "To install mcp-scan with remote logging, you need an Invariant API key (https://explorer.invariantlabs.ai/settings).\n"
        )
        args.api_key = input("API key (or just press enter to install with --local-only): ")
        if not args.api_key:
            args.local_only = True


def install_extras(args):
    if hasattr(args, "install_extras") and args.install_extras:
        add_extra(*args.install_extras, "-y")

def setup_scan_parser(scan_parser, add_files=True):
    if add_files:
        scan_parser.add_argument(
            "files",
            nargs="*",
            default=WELL_KNOWN_MCP_PATHS,
            help="Path(s) to MCP config file(s). If not provided, well-known paths will be checked",
            metavar="CONFIG_FILE",
        )
    add_common_arguments(scan_parser)
    add_server_arguments(scan_parser)
    add_scan_arguments(scan_parser)
   

def main():
    # Create main parser with description
    program_name = get_invoking_name()
    parser = argparse.ArgumentParser(
        prog=program_name,
        description="MCP-scan: Security scanner for Model Context Protocol servers and tools",
        formatter_class=argparse.RawDescriptionHelpFormatter,
        epilog=(
            "Examples:\n"
            f"  {program_name}                     # Scan all known MCP configs\n"
            f"  {program_name} ~/custom/config.json # Scan a specific config file\n"
            f"  {program_name} inspect             # Just inspect tools without verification\n"
            f"  {program_name} whitelist           # View whitelisted tools\n"
            f'  {program_name} whitelist tool "add" "a1b2c3..." # Whitelist the \'add\' tool\n'
            f"  {program_name} --verbose           # Enable detailed logging output\n"
            f"  {program_name} --print-errors      # Show error details and tracebacks\n"
            f"  {program_name} --json              # Output results in JSON format\n"
            f"  # Multiple control servers with individual options:\n"
            f'  {program_name} --control-server https://server1.com --control-server-H "Auth: token1" \\\n'
            f'    --control-identifier user@example.com --opt-out \\\n'
            f'    --control-server https://server2.com --control-server-H "Auth: token2" \\\n'
            f'    --control-identifier serial-123\n'
        ),
    )

    # Create subparsers for commands
    subparsers = parser.add_subparsers(
        dest="command",
        title="Commands",
        description="Available commands (default: scan)",
        metavar="COMMAND",
    )

    # SCAN command
    scan_parser = subparsers.add_parser(
        "scan",
        help="Scan one or more MCP config files [default]",
        description=(
            "Scan one or more MCP configuration files for security issues. "
            "If no files are specified, well-known config locations will be checked."
        ),
    )
    setup_scan_parser(scan_parser)

    # INSPECT command
    inspect_parser = subparsers.add_parser(
        "inspect",
        help="Print descriptions of tools, prompts, and resources without verification",
        description="Inspect and display MCP tools, prompts, and resources without security verification.",
    )
    add_common_arguments(inspect_parser)
    add_server_arguments(inspect_parser)
    inspect_parser.add_argument(
        "files",
        type=str,
        nargs="*",
        default=WELL_KNOWN_MCP_PATHS,
        help="Configuration files to inspect (default: known MCP config locations)",
        metavar="CONFIG_FILE",
    )

    # WHITELIST command
    whitelist_parser = subparsers.add_parser(
        "whitelist",
        help="Manage the whitelist of approved entities",
        description=(
            "View, add, or reset whitelisted entities. Whitelisted entities bypass security checks during scans."
        ),
    )
    add_common_arguments(whitelist_parser)

    whitelist_group = whitelist_parser.add_argument_group("Whitelist Options")
    whitelist_group.add_argument(
        "--reset",
        default=False,
        action="store_true",
        help="Reset the entire whitelist",
    )
    whitelist_group.add_argument(
        "--local-only",
        default=False,
        action="store_true",
        help="Only update local whitelist, don't contribute to global whitelist",
    )

    whitelist_parser.add_argument(
        "type",
        type=str,
        choices=["tool", "prompt", "resource"],
        default="tool",
        nargs="?",
        help="Type of entity to whitelist (default: tool)",
        metavar="TYPE",
    )
    whitelist_parser.add_argument(
        "name",
        type=str,
        default=None,
        nargs="?",
        help="Name of the entity to whitelist",
        metavar="NAME",
    )
    whitelist_parser.add_argument(
        "hash",
        type=str,
        default=None,
        nargs="?",
        help="Hash of the entity to whitelist",
        metavar="HASH",
    )
    # install
    install_parser = subparsers.add_parser("install", help="Install Invariant Gateway (deprecated)")
    add_install_arguments(install_parser)
    install_parser = subparsers.add_parser("install-proxy", help="Install Invariant Gateway")
    add_install_arguments(install_parser)

    # uninstall
    uninstall_parser = subparsers.add_parser("uninstall", help="Uninstall Invariant Gateway (deprecated)")
    add_uninstall_arguments(uninstall_parser)
    uninstall_parser = subparsers.add_parser("uninstall-proxy", help="Uninstall Invariant Gateway")
    add_uninstall_arguments(uninstall_parser)
    
    # install 
    install_autoscan_parser = subparsers.add_parser("install-mcp-server", help="Install itself as a MCP server for automatic scanning (experimental)")
    install_autoscan_parser.add_argument("file", type=str, default=None, help="File to install the MCP server in")
    install_autoscan_parser.add_argument("--tool", action="store_true", default=False, help="Expose a tool for scanning")
    install_autoscan_parser.add_argument("--background", action="store_true", default=False, help="Periodically run the scan in the background")
    install_autoscan_parser.add_argument("--scan-interval", type=int, default=60*30, help="Scan interval in seconds (default: 1800 seconds = 30 minutes)")
    install_autoscan_parser.add_argument("--client-name", type=str, default=None, help="Name of the client issuing the scan")
    setup_scan_parser(install_autoscan_parser, add_files=False)
    
    # mcp server mode
    mcp_server_parser = subparsers.add_parser("mcp-server", help="Start an MCP server (experimental)")
    mcp_server_parser.add_argument("--tool", action="store_true", default=False, help="Expose a tool for scanning")
    mcp_server_parser.add_argument("--background", action="store_true", default=False, help="Periodically run the scan in the background")
    mcp_server_parser.add_argument("--scan-interval", type=int, default=60*30, help="Scan interval in seconds (default: 1800 seconds = 30 minutes)")
    mcp_server_parser.add_argument("--client-name", type=str, default=None, help="Name of the client issuing the scan")
    setup_scan_parser(mcp_server_parser)


    # HELP command
    help_parser = subparsers.add_parser(  # noqa: F841
        "help",
        help="Show detailed help information",
        description="Display detailed help information and examples.",
    )

    # SERVER command
    server_parser = subparsers.add_parser("server", help="Start the MCP scan server")
    server_parser.add_argument(
        "--port",
        type=int,
        default=8129,
        help="Port to run the server on (default: 8129)",
        metavar="PORT",
    )
    add_common_arguments(server_parser)
    add_server_arguments(server_parser)

    # PROXY command
    proxy_parser = subparsers.add_parser("proxy", help="Installs and proxies MCP requests, uninstalls on exit")
    proxy_parser.add_argument(
        "--port",
        type=int,
        default=8129,
        help="Port to run the server on (default: 8129)",
        metavar="PORT",
    )
    add_common_arguments(proxy_parser)
    add_server_arguments(proxy_parser)
    add_install_arguments(proxy_parser)
    

    # Parse arguments (default to 'scan' if no command provided)
    if len(sys.argv) == 1 or sys.argv[1] not in subparsers.choices:
        if not (len(sys.argv) == 2 and sys.argv[1] == '--help'):
            sys.argv.insert(1, "scan")
    
    # Parse control servers before argparse to preserve their grouping
    control_servers = parse_control_servers(sys.argv)
    
    args = parser.parse_args()

    # postprocess the files argument (if shorthands are used)
    if hasattr(args, "files") and args.files is None:
        args.files = client_shorthands_to_paths(args.files)
    
    # Attach parsed control servers to args
    args.control_servers = control_servers

    # Display version banner
    if not ((hasattr(args, "json") and args.json) or (args.command == "mcp-server")):
        rich.print(f"[bold blue]Invariant MCP-scan v{version_info}[/bold blue]\n")

    async def install():
        try:
            check_install_args(args)
        except argparse.ArgumentError as e:
            parser.error(e)

        invariant_api_url = (
            f"http://localhost:{args.mcp_scan_server_port}" if args.local_only else "https://explorer.invariantlabs.ai"
        )
        installer = MCPGatewayInstaller(paths=args.files, invariant_api_url=invariant_api_url)
        await installer.install(
            gateway_config=MCPGatewayConfig(
                project_name=args.project_name,
                push_explorer=True,
                api_key=args.api_key or "",
                source_dir=args.gateway_dir,
            ),
            verbose=True,
        )

    async def uninstall():
        installer = MCPGatewayInstaller(paths=args.files)
        await installer.uninstall(verbose=True)

    def server(on_exit=None):
        sf = Storage(args.storage_file)
        guardrails_config_path = sf.create_guardrails_config()
        mcp_scan_server = MCPScanServer(
            port=args.port, config_file_path=guardrails_config_path, on_exit=on_exit, pretty=args.pretty
        )
        mcp_scan_server.run()

    # Set up logging if verbose flag is enabled
    do_log = hasattr(args, "verbose") and args.verbose
    setup_logging(do_log, log_to_stderr=(args.command != "mcp-server"))

    # Handle commands
    if args.command == "help" or (args.command is None and hasattr(args, "help") and args.help):
        parser.print_help()
        sys.exit(0)
    elif args.command == "whitelist":
        sf = Storage(args.storage_file)
        if args.reset:
            sf.reset_whitelist()
            rich.print("[bold]Whitelist reset[/bold]")
            sys.exit(0)
        elif all(x is None for x in [args.type, args.name, args.hash]):  # no args
            sf.print_whitelist()
            sys.exit(0)
        elif all(x is not None for x in [args.type, args.name, args.hash]):
            sf.add_to_whitelist(args.type, args.name, args.hash)
            sf.print_whitelist()
            sys.exit(0)
        else:
            rich.print("[bold red]Please provide all three parameters: type, name, and hash.[/bold red]")
            whitelist_parser.print_help()
            sys.exit(1)
    elif args.command == "inspect":
        asyncio.run(print_scan_inspect(mode="inspect", args=args))
        sys.exit(0)
    elif args.command == "install-proxy" or args.command == "install":
        asyncio.run(install())
        sys.exit(0)
    elif args.command == "uninstall-proxy" or args.command == "uninstall":
        asyncio.run(uninstall())
        sys.exit(0)
    elif args.command == "scan" or args.command is None:  # default to scan
        asyncio.run(print_scan_inspect(args=args))
        sys.exit(0)
    elif args.command == "server":
        install_extras(args)
        server()
        sys.exit(0)
    elif args.command == "proxy":
        args.local_only = True
        install_extras(args)
        asyncio.run(install())
        rich.print("[Proxy installed, you may need to restart/reload your MCP clients to use it]")
        server(on_exit=uninstall)
        sys.exit(0)
    elif args.command == "mcp-server":
        from mcp_scan.mcp_server import mcp_server
        sys.exit(mcp_server(args))
    elif args.command == "install-mcp-server":
        from mcp_scan.mcp_server import install_mcp_server
        sys.exit(install_mcp_server(args))
    else:
        # This shouldn't happen due to argparse's handling
        rich.print(f"[bold red]Unknown command: {args.command}[/bold red]")
        parser.print_help()
        sys.exit(1)


async def run_scan_inspect(mode="scan", args=None):
    async with MCPScanner(additional_headers=parse_headers(args.verification_H), **vars(args)) as scanner:
        if mode == "scan":
            result = await scanner.scan()
        elif mode == "inspect":
            result = await scanner.inspect()
        else:
            raise ValueError(f"Unknown mode: {mode}, expected 'scan' or 'inspect'")

<<<<<<< HEAD
    # upload scan result to control servers if specified
    if hasattr(args, "control_servers") and args.control_servers:
        for server_config in args.control_servers:
            await upload(
                result,
                server_config["url"],
                server_config["identifier"],
                server_config["opt_out"],
                additional_headers=parse_headers(server_config["headers"])
            )
=======
    # upload scan result to control server if specified
    if (
        hasattr(args, "control_server")
        and args.control_server
        and hasattr(args, "opt_out")
    ):
        await upload(
            result,
            args.control_server,
            args.control_identifier,
            args.opt_out,
            verbose=args.verbose,
            additional_headers=parse_headers(args.control_server_H),
        )
>>>>>>> e9a60b7c
    return result

async def print_scan_inspect(mode="scan", args=None):
    result = await run_scan_inspect(mode, args)
    if args.json:
        result = {r.path: r.model_dump(mode="json") for r in result}
        print(json.dumps(result, indent=2))
    else:
        print_scan_result(
            result,
            args.print_errors,
            args.full_toxic_flows if hasattr(args, "full_toxic_flows") else False,
            mode == "inspect",
        )


if __name__ == "__main__":
    main()<|MERGE_RESOLUTION|>--- conflicted
+++ resolved
@@ -637,7 +637,6 @@
         else:
             raise ValueError(f"Unknown mode: {mode}, expected 'scan' or 'inspect'")
 
-<<<<<<< HEAD
     # upload scan result to control servers if specified
     if hasattr(args, "control_servers") and args.control_servers:
         for server_config in args.control_servers:
@@ -646,24 +645,9 @@
                 server_config["url"],
                 server_config["identifier"],
                 server_config["opt_out"],
+                verbose=hasattr(args, "verbose") and args.verbose,
                 additional_headers=parse_headers(server_config["headers"])
             )
-=======
-    # upload scan result to control server if specified
-    if (
-        hasattr(args, "control_server")
-        and args.control_server
-        and hasattr(args, "opt_out")
-    ):
-        await upload(
-            result,
-            args.control_server,
-            args.control_identifier,
-            args.opt_out,
-            verbose=args.verbose,
-            additional_headers=parse_headers(args.control_server_H),
-        )
->>>>>>> e9a60b7c
     return result
 
 async def print_scan_inspect(mode="scan", args=None):
