import argparse
import asyncio
import json
import sys

import psutil
import rich

from mcp_scan.gateway import MCPGatewayConfig, MCPGatewayInstaller
from mcp_scan_server.server import MCPScanServer

from .MCPScanner import MCPScanner
from .printer import print_scan_result
from .StorageFile import StorageFile
from .version import version_info


def get_invoking_name():
    try:
        parent = psutil.Process().parent()
        cmd = parent.cmdline()
        argv = sys.argv[1:]
        # remove args that are in argv from cmd
        for i in range(len(argv)):
            if cmd[-1] == argv[-i]:
                cmd = cmd[:-1]
            else:
                break
        cmd = " ".join(cmd)
    except Exception:
        cmd = "mcp-scan"
    return cmd


def str2bool(v: str) -> bool:
    return v.lower() in ("true", "1", "t", "y", "yes")


if sys.platform == "linux" or sys.platform == "linux2":
    WELL_KNOWN_MCP_PATHS = [
        "~/.codeium/windsurf/mcp_config.json",  # windsurf
        "~/.cursor/mcp.json",  # cursor
        "~/.vscode/mcp.json",  # vscode
        "~/.config/Code/User/settings.json",  # vscode linux
    ]
elif sys.platform == "darwin":
    # OS X
    WELL_KNOWN_MCP_PATHS = [
        "~/.codeium/windsurf/mcp_config.json",  # windsurf
        "~/.cursor/mcp.json",  # cursor
        "~/Library/Application Support/Claude/claude_desktop_config.json",  # Claude Desktop mac
        "~/.vscode/mcp.json",  # vscode
        "~/Library/Application Support/Code/User/settings.json",  # vscode mac
    ]
elif sys.platform == "win32":
    WELL_KNOWN_MCP_PATHS = [
        "~/.codeium/windsurf/mcp_config.json",  # windsurf
        "~/.cursor/mcp.json",  # cursor
        "~/AppData/Roaming/Claude/claude_desktop_config.json",  # Claude Desktop windows
        "~/.vscode/mcp.json",  # vscode
        "~/AppData/Roaming/Code/User/settings.json",  # vscode windows
    ]
else:
    WELL_KNOWN_MCP_PATHS = []


def add_common_arguments(parser):
    """Add arguments that are common to multiple commands."""
    parser.add_argument(
        "--storage-file",
        type=str,
        default="~/.mcp-scan",
        help="Path to store scan results and whitelist information",
        metavar="FILE",
    )
    parser.add_argument(
        "--base-url",
        type=str,
        default="https://mcp.invariantlabs.ai/",
        help="Base URL for the verification server",
        metavar="URL",
    )


def add_server_arguments(parser):
    """Add arguments related to MCP server connections."""
    server_group = parser.add_argument_group("MCP Server Options")
    server_group.add_argument(
        "--server-timeout",
        type=float,
        default=10,
        help="Seconds to wait before timing out server connections (default: 10)",
        metavar="SECONDS",
    )
    server_group.add_argument(
        "--suppress-mcpserver-io",
        default=True,
        type=str2bool,
        help="Suppress stdout/stderr from MCP servers (default: True)",
        metavar="BOOL",
    )


<<<<<<< HEAD
def check_install_args(args):
    if args.command == "install" and not args.local_only and not args.api_key:
        raise argparse.ArgumentError(None, "argument --api-key is required when --local-only is not set")


def main():
=======
async def main():
>>>>>>> c72a26cf
    # Create main parser with description
    program_name = get_invoking_name()
    parser = argparse.ArgumentParser(
        prog=program_name,
        description="MCP-scan: Security scanner for Model Context Protocol servers and tools",
        formatter_class=argparse.RawDescriptionHelpFormatter,
        epilog=(
            "Examples:\n"
            f"  {program_name}                     # Scan all known MCP configs\n"
            f"  {program_name} ~/custom/config.json # Scan a specific config file\n"
            f"  {program_name} inspect             # Just inspect tools without verification\n"
            f"  {program_name} whitelist           # View whitelisted tools\n"
            f'  {program_name} whitelist tool "add" "a1b2c3..." # Whitelist the \'add\' tool\n'
        ),
    )

    # Create subparsers for commands
    subparsers = parser.add_subparsers(
        dest="command",
        title="Commands",
        description="Available commands (default: scan)",
        metavar="COMMAND",
    )

    # SCAN command
    scan_parser = subparsers.add_parser(
        "scan",
        help="Scan MCP servers for security issues [default]",
        description="Scan MCP configurations for security vulnerabilities in tools, prompts, and resources.",
    )
    add_common_arguments(scan_parser)
    add_server_arguments(scan_parser)
    scan_parser.add_argument(
        "--checks-per-server",
        type=int,
        default=1,
        help="Number of checks to perform on each server (default: 1)",
        metavar="NUM",
    )
    scan_parser.add_argument(
        "files",
        type=str,
        nargs="*",
        default=WELL_KNOWN_MCP_PATHS,
        help="Configuration files to scan (default: known MCP config locations)",
        metavar="CONFIG_FILE",
    )
    scan_parser.add_argument(
        "--json",
        action="store_true",
        help="Output results in JSON format in non-interactive mode",
    )

    # INSPECT command
    inspect_parser = subparsers.add_parser(
        "inspect",
        help="Print descriptions of tools, prompts, and resources without verification",
        description="Inspect and display MCP tools, prompts, and resources without security verification.",
    )
    add_common_arguments(inspect_parser)
    add_server_arguments(inspect_parser)
    inspect_parser.add_argument(
        "files",
        type=str,
        nargs="*",
        default=WELL_KNOWN_MCP_PATHS,
        help="Configuration files to inspect (default: known MCP config locations)",
        metavar="CONFIG_FILE",
    )
    inspect_parser.add_argument(
        "--json",
        action="store_true",
        help="Output results in JSON format in non-interactive mode",
    )

    # WHITELIST command
    whitelist_parser = subparsers.add_parser(
        "whitelist",
        help="Manage the whitelist of approved entities",
        description=(
            "View, add, or reset whitelisted entities. " "Whitelisted entities bypass security checks during scans."
        ),
    )
    add_common_arguments(whitelist_parser)

    whitelist_group = whitelist_parser.add_argument_group("Whitelist Options")
    whitelist_group.add_argument(
        "--reset",
        default=False,
        action="store_true",
        help="Reset the entire whitelist",
    )
    whitelist_group.add_argument(
        "--local-only",
        default=False,
        action="store_true",
        help="Only update local whitelist, don't contribute to global whitelist",
    )

    whitelist_parser.add_argument(
        "type",
        type=str,
        choices=["tool", "prompt", "resource"],
        default="tool",
        nargs="?",
        help="Type of entity to whitelist (default: tool)",
        metavar="TYPE",
    )
    whitelist_parser.add_argument(
        "name",
        type=str,
        default=None,
        nargs="?",
        help="Name of the entity to whitelist",
        metavar="NAME",
    )
    whitelist_parser.add_argument(
        "hash",
        type=str,
        default=None,
        nargs="?",
        help="Hash of the entity to whitelist",
        metavar="HASH",
    )
    # install
    install_parser = subparsers.add_parser("install", help="Install Invariant Gateway")
    install_parser.add_argument(
        "files",
        type=str,
        nargs="*",
        default=WELL_KNOWN_MCP_PATHS,
        help=(
            "Different file locations to scan. "
            "This can include custom file locations as long as "
            "they are in an expected format, including Claude, "
            "Cursor or VSCode format."
        ),
    )
    install_parser.add_argument(
        "--project_name",
        type=str,
        default="mcp-gateway",
        help="Project name for the Invariant Gateway",
    )
    install_parser.add_argument(
        "--api-key",
        type=str,
        help="API key for the Invariant Gateway",
    )
    install_parser.add_argument(
        "--local-only",
        default=False,
        action="store_true",
        help="Prevent pushing traces to the explorer.",
    )
    install_parser.add_argument(
        "--mcp-scan-server-port",
        type=int,
        default=8000,
        help="MCP scan server port (default: 8000).",
        metavar="PORT",
    )

    # uninstall
    uninstall_parser = subparsers.add_parser("uninstall", help="Uninstall Invariant Gateway")
    uninstall_parser.add_argument(
        "files",
        type=str,
        nargs="*",
        default=WELL_KNOWN_MCP_PATHS,
        help=(
            "Different file locations to scan. "
            "This can include custom file locations as long as "
            "they are in an expected format, including Claude, Cursor or VSCode format."
        ),
    )

    # HELP command
    help_parser = subparsers.add_parser(  # noqa: F841
        "help",
        help="Show detailed help information",
        description="Display detailed help information and examples.",
    )

<<<<<<< HEAD
    # SERVER command
    server_parser = subparsers.add_parser("server", help="Start the MCP scan server")
    server_parser.add_argument(
        "--port",
        type=int,
        default=8000,
        help="Port to run the server on (default: 8000)",
        metavar="PORT",
    )
    add_common_arguments(server_parser)

    # Display version banner
    rich.print(f"[bold blue]Invariant MCP-scan v{version_info}[/bold blue]\n")

=======
>>>>>>> c72a26cf
    # Parse arguments (default to 'scan' if no command provided)
    args = parser.parse_args(["scan"] if len(sys.argv) == 1 else None)

    # Display version banner
    if not args.json:
        rich.print(f"[bold blue]Invariant MCP-scan v{version_info}[/bold blue]\n")

    # Handle commands
    if args.command == "help":
        parser.print_help()
        sys.exit(0)
    elif args.command == "whitelist":
        sf = StorageFile(args.storage_file)
        if args.reset:
            sf.reset_whitelist()
            rich.print("[bold]Whitelist reset[/bold]")
            sys.exit(0)
        elif all(map(lambda x: x is None, [args.type, args.name, args.hash])):  # no args
            sf.print_whitelist()
            sys.exit(0)
        elif all(map(lambda x: x is not None, [args.type, args.name, args.hash])):
            sf.add_to_whitelist(
                args.type,
                args.name,
                args.hash,
                base_url=args.base_url if not args.local_only else None,
            )
            sf.print_whitelist()
            sys.exit(0)
        else:
            rich.print("[bold red]Please provide all three parameters: type, name, and hash.[/bold red]")
            whitelist_parser.print_help()
            sys.exit(1)
    elif args.command == "inspect":
        result = await MCPScanner(**vars(args)).inspect()
        if args.json:
            result = dict((r.path, r.model_dump()) for r in result)
            print(json.dumps(result, indent=2))
        else:
            print_scan_result(result)
        sys.exit(0)
    elif args.command == "install":
        try:
            check_install_args(args)
        except argparse.ArgumentError as e:
            parser.error(e)

        invariant_api_url = (
            f"http://localhost:{args.mcp_scan_server_port}" if args.local_only else "https://explorer.invariantlabs.ai"
        )
        installer = MCPGatewayInstaller(paths=args.files, invariant_api_url=invariant_api_url)
        installer.install(
            gateway_config=MCPGatewayConfig(
                project_name=args.project_name,
                push_explorer=not args.local_only,
                api_key=args.api_key or "",
            ),
            verbose=True,
        )
        # install logic here
    elif args.command == "uninstall":
        installer = MCPGatewayInstaller(paths=args.files)
        installer.uninstall(verbose=True)
        # uninstall logic here
    elif args.command == "whitelist":
        if args.reset:
            MCPScanner(**vars(args)).reset_whitelist()
            sys.exit(0)
        elif all(map(lambda x: x is None, [args.name, args.hash])):  # no args
            MCPScanner(**vars(args)).print_whitelist()
            sys.exit(0)
        elif all(map(lambda x: x is not None, [args.name, args.hash])):
            MCPScanner(**vars(args)).whitelist(args.name, args.hash, args.local_only)
            MCPScanner(**vars(args)).print_whitelist()
            sys.exit(0)
        else:
            rich.print("[bold red]Please provide a name and hash.[/bold red]")
            sys.exit(1)
    elif args.command == "scan" or args.command is None:  # default to scan
        async with MCPScanner(**vars(args)) as scanner:
            # scanner.hook('path_scanned', print_path_scanned)
            result = await scanner.scan()
        if args.json:
            result = dict((r.path, r.model_dump()) for r in result)
            print(json.dumps(result, indent=2))
        else:
            print_scan_result(result)
        sys.exit(0)
    elif args.command == "server":
        sf = StorageFile(args.storage_file)
        guardrails_config_path = sf.create_guardrails_config()
        mcp_scan_server = MCPScanServer(port=args.port, config_file_path=guardrails_config_path)
        mcp_scan_server.run()
        sys.exit(0)
    else:
        # This shouldn't happen due to argparse's handling
        rich.print(f"[bold red]Unknown command: {args.command}[/bold red]")
        parser.print_help()
        sys.exit(1)


if __name__ == "__main__":
    asyncio.run(main())<|MERGE_RESOLUTION|>--- conflicted
+++ resolved
@@ -101,16 +101,12 @@
     )
 
 
-<<<<<<< HEAD
 def check_install_args(args):
     if args.command == "install" and not args.local_only and not args.api_key:
         raise argparse.ArgumentError(None, "argument --api-key is required when --local-only is not set")
 
 
-def main():
-=======
 async def main():
->>>>>>> c72a26cf
     # Create main parser with description
     program_name = get_invoking_name()
     parser = argparse.ArgumentParser(
@@ -295,7 +291,6 @@
         description="Display detailed help information and examples.",
     )
 
-<<<<<<< HEAD
     # SERVER command
     server_parser = subparsers.add_parser("server", help="Start the MCP scan server")
     server_parser.add_argument(
@@ -307,11 +302,6 @@
     )
     add_common_arguments(server_parser)
 
-    # Display version banner
-    rich.print(f"[bold blue]Invariant MCP-scan v{version_info}[/bold blue]\n")
-
-=======
->>>>>>> c72a26cf
     # Parse arguments (default to 'scan' if no command provided)
     args = parser.parse_args(["scan"] if len(sys.argv) == 1 else None)
 
@@ -406,6 +396,12 @@
         mcp_scan_server = MCPScanServer(port=args.port, config_file_path=guardrails_config_path)
         mcp_scan_server.run()
         sys.exit(0)
+    elif args.command == "server":
+        sf = StorageFile(args.storage_file)
+        guardrails_config_path = sf.create_guardrails_config()
+        mcp_scan_server = MCPScanServer(port=args.port, config_file_path=guardrails_config_path)
+        mcp_scan_server.run()
+        sys.exit(0)
     else:
         # This shouldn't happen due to argparse's handling
         rich.print(f"[bold red]Unknown command: {args.command}[/bold red]")
