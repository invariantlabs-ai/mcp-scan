--- conflicted
+++ resolved
@@ -1,13 +1,10 @@
 import inspect
 import os
-<<<<<<< HEAD
 from mcp import ClientSession, StdioServerParameters
 from mcp.client.stdio import stdio_client
 from mcp.client.sse import sse_client
 from typing import Type
 
-=======
->>>>>>> 548a0a89
 import json
 import textwrap
 import asyncio
@@ -15,7 +12,6 @@
 import ast
 import rich
 from rich.tree import Tree
-<<<<<<< HEAD
 from .models import (
     VSCodeConfigFile,
     VSCodeMCPConfig,
@@ -25,17 +21,14 @@
     MCPConfig,
 )
 from .suppressIO import SuppressStd
-from collections import namedtuple
 from datetime import datetime
 from hashlib import md5
 import pyjson5
 from .utils import rebalance_command_args
-=======
 from .mcp_client import check_server_with_timeout, scan_mcp_config_file
 from .models import Result
 from .StorageFile import StorageFile
 from .verify_api import verify_server
->>>>>>> 548a0a89
 
 
 def format_err_str(e, max_length=None):
@@ -129,7 +122,6 @@
     return text
 
 
-<<<<<<< HEAD
 def format_inspect_tool_line(
     tool,
 ):
@@ -360,8 +352,6 @@
             json.dump(self.data, f)
 
 
-=======
->>>>>>> 548a0a89
 class MCPScanner:
     def __init__(
         self,
@@ -381,12 +371,7 @@
         self.server_timeout = server_timeout
         self.suppress_mcpserver_io = suppress_mcpserver_io
 
-<<<<<<< HEAD
-    def inspect_path(self, path, verbose=True):
-        """
-        Just inspects the server and prints the tools, prompts and resources without checking them.
-        """
-        status = "unknown"
+    def scan(self, path, verbose=True, inspect_only=False):
         try:
             servers = scan_config_file(path).get_servers()
             status = f"found {len(servers)} server{'' if len(servers) == 1 else 's'}"
@@ -438,11 +423,6 @@
     def scan(self, path, verbose=True):
         try:
             servers = scan_config_file(path).get_servers()
-=======
-    def scan(self, path, verbose=True, inspect_only=False):
-        try:
-            servers = scan_mcp_config_file(path)
->>>>>>> 548a0a89
             status = f"found {len(servers)} server{'' if len(servers) == 1 else 's'}"
         except FileNotFoundError:
             status = f"file does not exist"
