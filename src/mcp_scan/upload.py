--- conflicted
+++ resolved
@@ -2,17 +2,13 @@
 import getpass
 import logging
 import os
-
+import rich
 import aiohttp
 
 from mcp_scan.identity import IdentityManager
 from mcp_scan.models import ScanPathResult, ScanUserInfo, ScanPathResultsCreate
 from mcp_scan.well_known_clients import get_client_from_path
-<<<<<<< HEAD
-import rich
-=======
 from mcp_scan.verify_api import setup_aiohttp_debug_logging, setup_tcp_connector
->>>>>>> e9a60b7c
 
 logger = logging.getLogger(__name__)
 
@@ -57,21 +53,13 @@
 
 
 async def upload(
-<<<<<<< HEAD
     results: list[ScanPathResult], 
     control_server: str, 
     identifier: str | None = None, 
     opt_out: bool = False, 
+    verbose: bool = False,
     additional_headers: dict = {},
     max_retries: int = 3
-=======
-    results: list[ScanPathResult],
-    control_server: str,
-    identifier: str | None = None,
-    opt_out: bool = False,
-    verbose: bool = False,
-    additional_headers: dict | None = None,
->>>>>>> e9a60b7c
 ) -> None:
     """
     Upload the scan results to the control server with retry logic.
@@ -105,12 +93,14 @@
         scan_user_info=user_info
     )
 
-<<<<<<< HEAD
     last_exception = None
-    
+    trace_configs = setup_aiohttp_debug_logging(verbose=verbose)
+    tcp_connector = setup_tcp_connector()
+    additional_headers = additional_headers or {}
+
     for attempt in range(max_retries):
         try:
-            async with aiohttp.ClientSession() as session:
+            async with aiohttp.ClientSession(trace_configs=trace_configs, connector=tcp_connector) as session:
                 headers = {"Content-Type": "application/json"}
                 headers.update(additional_headers)
 
@@ -162,35 +152,4 @@
     if last_exception:
         error_msg += f": {last_exception}"
     logger.error(error_msg)
-    rich.print(f"❌ {error_msg}")
-=======
-    trace_configs = setup_aiohttp_debug_logging(verbose=verbose)
-    tcp_connector = setup_tcp_connector()
-    additional_headers = additional_headers or {}
-
-    try:
-        async with aiohttp.ClientSession(trace_configs=trace_configs, connector=tcp_connector) as session:
-            headers = {"Content-Type": "application/json"}
-            headers.update(additional_headers)
-
-            async with session.post(
-                control_server, data=payload.model_dump_json(), headers=headers, timeout=aiohttp.ClientTimeout(total=30)
-            ) as response:
-                if response.status == 200:
-                    response_data = await response.json()
-                    logger.info(
-                        f"Successfully uploaded scan results. Server responded with {len(response_data)} results"
-                    )
-                else:
-                    error_text = await response.text()
-                    logger.error(f"Failed to upload scan results. Status: {response.status}, Error: {error_text}")
-                    print(f"❌ Failed to upload scan results: {response.status} - {error_text}")
-
-    except aiohttp.ClientError as e:
-        logger.error(f"Network error while uploading scan results: {e}")
-        print(f"❌ Network error while uploading scan results: {e}")
-    except Exception as e:
-        logger.error(f"Unexpected error while uploading scan results: {e}")
-        print(f"❌ Unexpected error while uploading scan results: {e}")
-        raise e
->>>>>>> e9a60b7c
+    rich.print(f"❌ {error_msg}")