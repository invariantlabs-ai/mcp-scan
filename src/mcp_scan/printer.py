--- conflicted
+++ resolved
@@ -9,7 +9,6 @@
 from .models import Entity, EntityScanResult, ScanError, ScanPathResult, entity_type_to_str, hash_entity
 
 
-<<<<<<< HEAD
 def format_exception(e: Exception | None) -> tuple[str, rTraceback | None]:
     if e is None:
         return "", None
@@ -34,8 +33,6 @@
     return status, traceback
 
 
-=======
->>>>>>> 119a8057
 def format_path_line(path: str, status: str | None, operation: str = "Scanning") -> Text:
     text = f"● {operation} [bold]{path}[/bold] [gray62]{status or ''}[/gray62]"
     return Text.from_markup(text)
