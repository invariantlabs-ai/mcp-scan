import inspect
from collections.abc import Callable
from typing import Literal

import rich
import uvicorn
from fastapi import FastAPI, Response

from mcp_scan_server.activity_logger import setup_activity_logger  # type: ignore

<<<<<<< HEAD
from .record_file import parse_record_file_name
=======
>>>>>>> 0543bc30
from .routes.policies import router as policies_router  # type: ignore
from .routes.push import router as push_router
from .routes.trace import router as dataset_trace_router
from .routes.user import router as user_router


class MCPScanServer:
    """
    MCP Scan Server.

    Args:
        port: The port to run the server on.
        config_file_path: The path to the config file.
        on_exit: A callback function to be called on exit of the server.
        log_level: The log level for the server.
    """

    def __init__(
        self,
        port: int = 8000,
        config_file_path: str | None = None,
        on_exit: Callable | None = None,
        log_level: str = "error",
        pretty: Literal["oneline", "compact", "full", "none"] = "compact",
        record_file: str | None = None,
    ):
        self.port = port
        self.config_file_path = config_file_path
        self.on_exit = on_exit
        self.log_level = log_level
        self.pretty = pretty

        self.app = FastAPI(lifespan=self.life_span)
        self.app.state.config_file_path = config_file_path
        self.app.state.record_file = parse_record_file_name(record_file)

        self.app.include_router(policies_router, prefix="/api/v1")
        self.app.include_router(push_router, prefix="/api/v1/push")
        self.app.include_router(dataset_trace_router, prefix="/api/v1/trace")
        self.app.include_router(user_router, prefix="/api/v1/user")
        self.app.get("/")(self.root)

    async def root(self):
        """Root endpoint for the MCP-scan server that returns a welcome message."""
        return Response(
            content="""<h1>MCP Scan Server</h1>
            <p>Welcome to the Invariant MCP-scan Server!</p>
            <p>Use the API to interact with the server.</p>
            <p>Check the documentation for more information.</p>
            <p>Documentation: <a href="https://explorer.invariantlabs.ai/docs/mcp-scan">https://explorer.invariantlabs.ai/docs/mcp-scan</a></p>
            """,
            media_type="text/html",
            status_code=200,
        )

    async def on_startup(self):
        """Startup event for the FastAPI app."""
        rich.print("[bold green]MCP-scan server started (http://localhost:" + str(self.port) + ")[/bold green]")

        if self.app.state.record_file is not None:
            rich.print(self.app.state.record_file.startup_message())

        # setup activity logger
        setup_activity_logger(self.app, pretty=self.pretty)

        from .routes.policies import load_guardrails_config_file

        await load_guardrails_config_file(self.config_file_path)

    async def life_span(self, app: FastAPI):
        """Lifespan event for the FastAPI app."""
        await self.on_startup()

        yield

        if callable(self.on_exit):
            if inspect.iscoroutinefunction(self.on_exit):
                await self.on_exit()
            else:
                self.on_exit()

    def run(self):
        """Run the MCP scan server."""
        uvicorn.run(self.app, host="0.0.0.0", port=self.port, log_level=self.log_level)<|MERGE_RESOLUTION|>--- conflicted
+++ resolved
@@ -8,14 +8,12 @@
 
 from mcp_scan_server.activity_logger import setup_activity_logger  # type: ignore
 
-<<<<<<< HEAD
 from .record_file import parse_record_file_name
-=======
->>>>>>> 0543bc30
 from .routes.policies import router as policies_router  # type: ignore
 from .routes.push import router as push_router
 from .routes.trace import router as dataset_trace_router
 from .routes.user import router as user_router
+from .session_store import setup_session_store
 
 
 class MCPScanServer:
@@ -77,6 +75,9 @@
         # setup activity logger
         setup_activity_logger(self.app, pretty=self.pretty)
 
+        # setup session store
+        setup_session_store(self.app)
+
         from .routes.policies import load_guardrails_config_file
 
         await load_guardrails_config_file(self.config_file_path)
