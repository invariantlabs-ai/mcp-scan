--- conflicted
+++ resolved
@@ -64,20 +64,18 @@
 
             with open(f"tests/mcp_servers/signatures/{server['name'].lower()}_server_signature.json") as f:
                 assert server["signature"] == json.load(f), f"Signature mismatch for {server['name']} server"
-<<<<<<< HEAD
 
-        assert results["Weather"] == [
-            {
-                "changed": None,
-                "messages": [],
-                "status": None,
-                "verified": True,
-                "whitelisted": None,
-            }
-        ]
-        assert (
-            results["Math"]
-            == [
+        expected_results = {
+            "Weather": [
+                {
+                    "changed": None,
+                    "messages": [],
+                    "status": None,
+                    "verified": True,
+                    "whitelisted": None,
+                }
+            ],
+            "Math": [
                 {
                     "changed": None,
                     "messages": [],
@@ -86,29 +84,10 @@
                     "whitelisted": None,
                 }
             ]
-            * 4
-        )
-=======
-        
-        expected_results = {
-            "Weather": [{
-                    'changed': None,
-                    'messages': [],
-                    'status': None,
-                    'verified': True,
-                    'whitelisted': None,
-                }],
-            "Math": [{
-                    'changed': None,
-                    'messages': [],
-                    'status': None,
-                    'verified': True,
-                    'whitelisted': None,
-                }] * 4,
+            * 4,
         }
         for server_name in server_names:
             assert results[server_name] == expected_results[server_name], f"Results mismatch for {server_name} server"
->>>>>>> 2b4b1019
 
     def test_inspect(self):
         path = "tests/mcp_servers/configs_files/all_config.json"
