"""End-to-end tests for complete MCP scanning workflow."""

import json
import subprocess

import pytest
from pytest_lazy_fixtures import lf

from mcp_scan.utils import TempFile

class TestFullScanFlow:
    """Test cases for end-to-end scanning workflows."""

    @pytest.mark.parametrize(
        "sample_config_file", [lf("claudestyle_config_file"), lf("vscode_mcp_config_file"), lf("vscode_config_file")]
    )
    def test_basic(self, sample_config_file):
        """Test a basic complete scan workflow from CLI to results. This does not mean that the results are correct or the servers can be run."""
        # Run mcp-scan with JSON output mode
        result = subprocess.run(
            ["uv", "run", "-m", "src.mcp_scan.run", "scan", "--json", sample_config_file],
            capture_output=True,
            text=True,
        )

        # Check that the command executed successfully
        assert result.returncode == 0, f"Command failed with error: {result.stderr}"

        print(result.stdout)
        print(result.stderr)

        # Try to parse the output as JSON
        try:
            output = json.loads(result.stdout)
            assert sample_config_file in output
        except json.JSONDecodeError:
            print(result.stdout)
            pytest.fail("Failed to parse JSON output")

<<<<<<< HEAD
    @pytest.fixture
    def vscode_settings_no_mcp_file(self):
        """Fixture that provides a temporary file with VSCode settings without MCP configurations."""
=======
    def test_scan(self):
        path = "tests/mcp_servers/configs_files/all_config.json"
        result = subprocess.run(
            ["uv", "run", "-m", "src.mcp_scan.run", "scan", "--json", path],
            capture_output=True,
            text=True,
        )
        assert result.returncode == 0, f"Command failed with error: {result.stderr}"
        output = json.loads(result.stdout)
        results: dict[str, dict] = {}
        for server in output[path]["servers"]:
            results[server["name"]] = server["result"]
            server["signature"]["metadata"]["serverInfo"]["version"] = "mcp_version" # swap actual version with placeholder

            with open(f"tests/mcp_servers/signatures/{server['name'].lower()}_server_signature.json") as f:
                assert server["signature"] == json.load(f), f"Signature mismatch for {server['name']} server"
        
        assert results["Weather"] == [{
            'changed': None,
            'messages': [],
            'status': None,
            'verified': True,
            'whitelisted': None,
        }]
        assert results["Math"] == [{
            'changed': None,
            'messages': [],
            'status': None,
            'verified': True,
            'whitelisted': None,
        }] * 4

    def test_inspect(self):
        path = "tests/mcp_servers/configs_files/all_config.json"
        result = subprocess.run(
            ["uv", "run", "-m", "src.mcp_scan.run", "inspect", "--json", path],
            capture_output=True,
            text=True,
        )
        assert result.returncode == 0, f"Command failed with error: {result.stderr}"
        output = json.loads(result.stdout)
        print(output)
        assert path in output
        for server in output[path]["servers"]:
            server["signature"]["metadata"]["serverInfo"]["version"] = "mcp_version" # swap actual version with placeholder

            with open(f"tests/mcp_servers/signatures/{server['name'].lower()}_server_signature.json") as f:
                assert server["signature"] == json.load(f), f"Signature mismatch for {server['name']} server"

    def vscode_settings_no_mcp(self):
>>>>>>> 3efc674d
        settings = {
            "[javascript]": {},
            "github.copilot.advanced": {},
            "github.copilot.chat.agent.thinkingTool": {},
            "github.copilot.chat.codesearch.enabled": {},
            "github.copilot.chat.languageContext.typescript.enabled": {},
            "github.copilot.chat.welcomeMessage": {},
            "github.copilot.enable": {},
            "github.copilot.preferredAccount": {},
            "settingsSync.ignoredExtensions": {},
            "tabnine.experimentalAutoImports": {},
            "workbench.colorTheme": {},
            "workbench.startupEditor": {},
        }
        with TempFile(mode="w") as temp_file:
            json.dump(settings, temp_file)
            temp_file.flush()
            yield temp_file.name

    def test_vscode_settings_no_mcp(self, vscode_settings_no_mcp_file):
        """Test scanning VSCode settings with no MCP configurations."""
        result = subprocess.run(
            ["uv", "run", "-m", "src.mcp_scan.run", "scan", "--json", vscode_settings_no_mcp_file],
            capture_output=True,
            text=True,
        )

        # Check that the command executed successfully
        assert result.returncode == 0, f"Command failed with error: {result.stderr}"

        # Try to parse the output as JSON
        try:
            output = json.loads(result.stdout)
            assert vscode_settings_no_mcp_file in output
        except json.JSONDecodeError:
            pytest.fail("Failed to parse JSON output")<|MERGE_RESOLUTION|>--- conflicted
+++ resolved
@@ -7,6 +7,7 @@
 from pytest_lazy_fixtures import lf
 
 from mcp_scan.utils import TempFile
+
 
 class TestFullScanFlow:
     """Test cases for end-to-end scanning workflows."""
@@ -37,11 +38,6 @@
             print(result.stdout)
             pytest.fail("Failed to parse JSON output")
 
-<<<<<<< HEAD
-    @pytest.fixture
-    def vscode_settings_no_mcp_file(self):
-        """Fixture that provides a temporary file with VSCode settings without MCP configurations."""
-=======
     def test_scan(self):
         path = "tests/mcp_servers/configs_files/all_config.json"
         result = subprocess.run(
@@ -54,25 +50,35 @@
         results: dict[str, dict] = {}
         for server in output[path]["servers"]:
             results[server["name"]] = server["result"]
-            server["signature"]["metadata"]["serverInfo"]["version"] = "mcp_version" # swap actual version with placeholder
+            server["signature"]["metadata"]["serverInfo"]["version"] = (
+                "mcp_version"  # swap actual version with placeholder
+            )
 
             with open(f"tests/mcp_servers/signatures/{server['name'].lower()}_server_signature.json") as f:
                 assert server["signature"] == json.load(f), f"Signature mismatch for {server['name']} server"
-        
-        assert results["Weather"] == [{
-            'changed': None,
-            'messages': [],
-            'status': None,
-            'verified': True,
-            'whitelisted': None,
-        }]
-        assert results["Math"] == [{
-            'changed': None,
-            'messages': [],
-            'status': None,
-            'verified': True,
-            'whitelisted': None,
-        }] * 4
+
+        assert results["Weather"] == [
+            {
+                "changed": None,
+                "messages": [],
+                "status": None,
+                "verified": True,
+                "whitelisted": None,
+            }
+        ]
+        assert (
+            results["Math"]
+            == [
+                {
+                    "changed": None,
+                    "messages": [],
+                    "status": None,
+                    "verified": True,
+                    "whitelisted": None,
+                }
+            ]
+            * 4
+        )
 
     def test_inspect(self):
         path = "tests/mcp_servers/configs_files/all_config.json"
@@ -83,16 +89,18 @@
         )
         assert result.returncode == 0, f"Command failed with error: {result.stderr}"
         output = json.loads(result.stdout)
-        print(output)
+
         assert path in output
         for server in output[path]["servers"]:
-            server["signature"]["metadata"]["serverInfo"]["version"] = "mcp_version" # swap actual version with placeholder
+            server["signature"]["metadata"]["serverInfo"]["version"] = (
+                "mcp_version"  # swap actual version with placeholder
+            )
 
             with open(f"tests/mcp_servers/signatures/{server['name'].lower()}_server_signature.json") as f:
                 assert server["signature"] == json.load(f), f"Signature mismatch for {server['name']} server"
 
-    def vscode_settings_no_mcp(self):
->>>>>>> 3efc674d
+    @pytest.fixture
+    def vscode_settings_no_mcp_file(self):
         settings = {
             "[javascript]": {},
             "github.copilot.advanced": {},
