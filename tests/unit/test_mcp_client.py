--- conflicted
+++ resolved
@@ -11,21 +11,13 @@
 
 
 @pytest.mark.anyio
-<<<<<<< HEAD
-@pytest.mark.parametrize("sample_config", [lf("claudestyle_config"), lf("vscode_mcp_config"), lf("vscode_config")])
-def test_scan_mcp_config(sample_config):
-    with tempfile.NamedTemporaryFile(mode="w") as temp_file:
-        temp_file.write(sample_config)
-        temp_file.flush()
-=======
 async def test_scan_mcp_config(sample_configs):
     for config in sample_configs:
         with TempFile(mode="w") as temp_file:
             temp_file.write(config)
             temp_file.flush()
->>>>>>> 9924a6ac
 
-        scan_mcp_config_file(temp_file.name)
+            await scan_mcp_config_file(temp_file.name)
 
 
 @pytest.mark.anyio
@@ -91,7 +83,7 @@
 @pytest.mark.anyio
 async def test_mcp_server():
     path = "tests/mcp_servers/mcp_config.json"
-    servers = scan_mcp_config_file(path).get_servers()
+    servers = (await scan_mcp_config_file(path)).get_servers()
     for name, server in servers.items():
         prompts, resources, tools = await check_server_with_timeout(server, 5, False)
         if name == "Math":
