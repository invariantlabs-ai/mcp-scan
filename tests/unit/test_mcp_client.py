"""Unit tests for the mcp_client module."""

from unittest.mock import AsyncMock, Mock, patch

import pytest
<<<<<<< HEAD
from pytest_lazy_fixtures import lf
=======
from mcp.types import (
    Implementation,
    InitializeResult,
    Prompt,
    PromptsCapability,
    Resource,
    ResourcesCapability,
    ServerCapabilities,
    Tool,
    ToolsCapability,
)
>>>>>>> 3efc674d

from mcp_scan.mcp_client import check_server, check_server_with_timeout, scan_mcp_config_file
from mcp_scan.models import StdioServer


@pytest.mark.parametrize(
    "sample_config_file", [lf("claudestyle_config_file"), lf("vscode_mcp_config_file"), lf("vscode_config_file")]
)
def test_scan_mcp_config(sample_config_file):
    scan_mcp_config_file(sample_config_file)


@pytest.mark.asyncio
@patch("mcp_scan.mcp_client.stdio_client")
async def test_check_server_mocked(mock_stdio_client):
    # Create mock objects
    mock_session = Mock()
    mock_read = AsyncMock()
    mock_write = AsyncMock()

    # Mock initialize response
    mock_metadata = InitializeResult(
        protocolVersion="1.0",
        capabilities=ServerCapabilities(
            prompts=PromptsCapability(),
            resources=ResourcesCapability(),
            tools=ToolsCapability(),
        ),
        serverInfo=Implementation(
            name="TestServer",
            version="1.0",
        ),
    )
    mock_session.initialize = AsyncMock(return_value=mock_metadata)

    # Mock list responses
    mock_prompts = Mock()
    mock_prompts.prompts = [
        Prompt(name="prompt1"),
        Prompt(name="prompt"),
    ]
    mock_session.list_prompts = AsyncMock(return_value=mock_prompts)

    mock_resources = Mock()
    mock_resources.resources = [Resource(name="resource1", uri="tel:+1234567890")]
    mock_session.list_resources = AsyncMock(return_value=mock_resources)

    mock_tools = Mock()
    mock_tools.tools = [
        Tool(name="tool1", inputSchema={}),
        Tool(name="tool2", inputSchema={}),
        Tool(name="tool3", inputSchema={}),
    ]
    mock_session.list_tools = AsyncMock(return_value=mock_tools)

    # Set up the mock stdio client to return our mocked read/write pair
    mock_client = AsyncMock()
    mock_client.__aenter__.return_value = (mock_read, mock_write)
    mock_stdio_client.return_value = mock_client

    # Mock ClientSession with proper async context manager protocol
    class MockClientSession:
        def __init__(self, read, write):
            self.read = read
            self.write = write

        async def __aenter__(self):
            return mock_session

        async def __aexit__(self, exc_type, exc_val, exc_tb):
            pass

    # Test function with mocks
    with patch("mcp_scan.mcp_client.ClientSession", MockClientSession):
        server = StdioServer(command="mcp", args=["run", "some_file.py"])
        signature = await check_server(server, 2, True)

    # Verify the results
    assert len(signature.prompts) == 2
    assert len(signature.resources) == 1
    assert len(signature.tools) == 3


<<<<<<< HEAD
@pytest.mark.asyncio
async def test_mcp_server(math_server_config_path):
    servers = scan_mcp_config_file(math_server_config_path).get_servers()
=======
@pytest.mark.anyio
async def test_math_server():
    path = "tests/mcp_servers/configs_files/math_config.json"
    servers = (await scan_mcp_config_file(path)).get_servers()
>>>>>>> 3efc674d
    for name, server in servers.items():
        signature = await check_server_with_timeout(server, 5, False)
        if name == "Math":
            assert len(signature.prompts) == 0
            assert len(signature.resources) == 0
            assert {t.name for t in signature.tools} == {"add", "subtract", "multiply", "divide"}


@pytest.mark.anyio
async def test_all_server():
    path = "tests/mcp_servers/configs_files/all_config.json"
    servers = (await scan_mcp_config_file(path)).get_servers()
    for name, server in servers.items():
        signature = await check_server_with_timeout(server, 5, False)
        if name == "Math":
            assert len(signature.prompts) == 0
            assert len(signature.resources) == 0
            assert {t.name for t in signature.tools} == {"add", "subtract", "multiply", "divide"}
        if name == "Weather":
            assert len(signature.prompts) == 0
            assert len(signature.resources) == 0
            assert {t.name for t in signature.tools} == {"weather"}


@pytest.mark.anyio
async def test_weather_server():
    path = "tests/mcp_servers/configs_files/weather_config.json"
    servers = (await scan_mcp_config_file(path)).get_servers()
    for name, server in servers.items():
        signature = await check_server_with_timeout(server, 5, False)
        if name == "Weather":
            assert len(signature.prompts) == 0
            assert len(signature.resources) == 0
            assert {t.name for t in signature.tools} == {"weather"}<|MERGE_RESOLUTION|>--- conflicted
+++ resolved
@@ -3,9 +3,6 @@
 from unittest.mock import AsyncMock, Mock, patch
 
 import pytest
-<<<<<<< HEAD
-from pytest_lazy_fixtures import lf
-=======
 from mcp.types import (
     Implementation,
     InitializeResult,
@@ -17,7 +14,7 @@
     Tool,
     ToolsCapability,
 )
->>>>>>> 3efc674d
+from pytest_lazy_fixtures import lf
 
 from mcp_scan.mcp_client import check_server, check_server_with_timeout, scan_mcp_config_file
 from mcp_scan.models import StdioServer
@@ -26,8 +23,9 @@
 @pytest.mark.parametrize(
     "sample_config_file", [lf("claudestyle_config_file"), lf("vscode_mcp_config_file"), lf("vscode_config_file")]
 )
-def test_scan_mcp_config(sample_config_file):
-    scan_mcp_config_file(sample_config_file)
+@pytest.mark.asyncio
+async def test_scan_mcp_config(sample_config_file):
+    await scan_mcp_config_file(sample_config_file)
 
 
 @pytest.mark.asyncio
@@ -101,16 +99,10 @@
     assert len(signature.tools) == 3
 
 
-<<<<<<< HEAD
 @pytest.mark.asyncio
-async def test_mcp_server(math_server_config_path):
-    servers = scan_mcp_config_file(math_server_config_path).get_servers()
-=======
-@pytest.mark.anyio
 async def test_math_server():
     path = "tests/mcp_servers/configs_files/math_config.json"
     servers = (await scan_mcp_config_file(path)).get_servers()
->>>>>>> 3efc674d
     for name, server in servers.items():
         signature = await check_server_with_timeout(server, 5, False)
         if name == "Math":
@@ -119,7 +111,7 @@
             assert {t.name for t in signature.tools} == {"add", "subtract", "multiply", "divide"}
 
 
-@pytest.mark.anyio
+@pytest.mark.asyncio
 async def test_all_server():
     path = "tests/mcp_servers/configs_files/all_config.json"
     servers = (await scan_mcp_config_file(path)).get_servers()
@@ -135,7 +127,7 @@
             assert {t.name for t in signature.tools} == {"weather"}
 
 
-@pytest.mark.anyio
+@pytest.mark.asyncio
 async def test_weather_server():
     path = "tests/mcp_servers/configs_files/weather_config.json"
     servers = (await scan_mcp_config_file(path)).get_servers()
